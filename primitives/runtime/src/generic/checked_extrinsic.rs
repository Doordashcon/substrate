--- conflicted
+++ resolved
@@ -79,12 +79,7 @@
 			(None, pre)
 		};
 		let res = self.function.dispatch(Origin::from(maybe_who));
-<<<<<<< HEAD
 		Extra::post_dispatch(pre, info.clone(), len, &res)?;
-		Ok(res.map_err(Into::into))
-=======
-		Extra::post_dispatch(pre, info, len);
 		Ok(res.map(|_| ()).map_err(|e| e.error))
->>>>>>> 25fb92ab
 	}
 }