--- conflicted
+++ resolved
@@ -24,12 +24,6 @@
 #[cfg(test)]
 mod tests;
 
-<<<<<<< HEAD
-=======
-use futures::FutureExt;
-use jsonrpc_pubsub::{manager::SubscriptionManager, typed::Subscriber, SubscriptionId};
-use rpc::Result as RpcResult;
->>>>>>> d2a43d47
 use std::sync::Arc;
 
 use crate::{unwrap_or_fut_err, SubscriptionTaskExecutor};
@@ -268,42 +262,13 @@
 			let data = unwrap_or_fut_err!(seq.next());
 			let block = unwrap_or_fut_err!(seq.optional_next());
 
-<<<<<<< HEAD
 			async move { state.backend.call(block, method, data).await.map_err(call_err) }.boxed()
 		})?;
-=======
-	fn storage_pairs(
-		&self,
-		key_prefix: StorageKey,
-		block: Option<Block::Hash>,
-	) -> FutureResult<Vec<(StorageKey, StorageData)>> {
-		if let Err(err) = self.deny_unsafe.check_if_safe() {
-			return async move { Err(err.into()) }.boxed()
-		}
->>>>>>> d2a43d47
 
 		module.register_alias("state_callAt", "state_call")?;
 
-<<<<<<< HEAD
 		module.register_async_method("state_getKeys", |params, state| {
 			let mut seq = params.sequence();
-=======
-	fn storage_keys_paged(
-		&self,
-		prefix: Option<StorageKey>,
-		count: u32,
-		start_key: Option<StorageKey>,
-		block: Option<Block::Hash>,
-	) -> FutureResult<Vec<StorageKey>> {
-		if count > STORAGE_KEYS_PAGED_MAX_COUNT {
-			return async move {
-				Err(Error::InvalidCount { value: count, max: STORAGE_KEYS_PAGED_MAX_COUNT })
-			}
-			.boxed()
-		}
-		self.backend.storage_keys_paged(block, prefix, count, start_key)
-	}
->>>>>>> d2a43d47
 
 			let key_prefix = unwrap_or_fut_err!(seq.next());
 			let block = unwrap_or_fut_err!(seq.optional_next());
@@ -318,24 +283,12 @@
 			let key = unwrap_or_fut_err!(seq.next());
 			let block = unwrap_or_fut_err!(seq.optional_next());
 
-<<<<<<< HEAD
 			async move {
 				state.deny_unsafe.check_if_safe()?;
 				state.backend.storage_pairs(block, key).await.map_err(call_err)
 			}
 			.boxed()
 		})?;
-=======
-	fn query_storage(
-		&self,
-		keys: Vec<StorageKey>,
-		from: Block::Hash,
-		to: Option<Block::Hash>,
-	) -> FutureResult<Vec<StorageChangeSet<Block::Hash>>> {
-		if let Err(err) = self.deny_unsafe.check_if_safe() {
-			return async move { Err(err.into()) }.boxed()
-		}
->>>>>>> d2a43d47
 
 		module.register_async_method("state_getKeysPaged", |params, state| {
 			let mut seq = params.sequence();
@@ -377,7 +330,6 @@
 		module.register_async_method("state_getStorageHash", |params, state| {
 			let mut seq = params.sequence();
 
-<<<<<<< HEAD
 			let key = unwrap_or_fut_err!(seq.next());
 			let block = unwrap_or_fut_err!(seq.optional_next());
 
@@ -459,22 +411,6 @@
 			let block = unwrap_or_fut_err!(seq.next());
 			let targets = unwrap_or_fut_err!(seq.optional_next());
 			let storage_keys = unwrap_or_fut_err!(seq.optional_next());
-=======
-	/// Re-execute the given block with the tracing targets given in `targets`
-	/// and capture all state changes.
-	///
-	/// Note: requires the node to run with `--rpc-methods=Unsafe`.
-	/// Note: requires runtimes compiled with wasm tracing support, `--features with-tracing`.
-	fn trace_block(
-		&self,
-		block: Block::Hash,
-		targets: Option<String>,
-		storage_keys: Option<String>,
-	) -> FutureResult<sp_rpc::tracing::TraceBlockResponse> {
-		if let Err(err) = self.deny_unsafe.check_if_safe() {
-			return async move { Err(err.into()) }.boxed()
-		}
->>>>>>> d2a43d47
 
 			async move {
 				state.deny_unsafe.check_if_safe()?;
@@ -562,15 +498,8 @@
 		block: Option<Block::Hash>,
 		storage_key: PrefixedStorageKey,
 		key: StorageKey,
-<<<<<<< HEAD
 	) -> Result<Option<u64>, Error> {
 		self.storage(block, storage_key, key).await.map(|x| x.map(|x| x.0.len() as u64))
-=======
-	) -> FutureResult<Option<u64>> {
-		self.storage(block, storage_key, key)
-			.map(|x| x.map(|r| r.map(|v| v.0.len() as u64)))
-			.boxed()
->>>>>>> d2a43d47
 	}
 }
 
