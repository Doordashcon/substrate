// This file is part of Substrate.

// Copyright (C) 2017-2021 Parity Technologies (UK) Ltd.
// SPDX-License-Identifier: GPL-3.0-or-later WITH Classpath-exception-2.0

// This program is free software: you can redistribute it and/or modify
// it under the terms of the GNU General Public License as published by
// the Free Software Foundation, either version 3 of the License, or
// (at your option) any later version.

// This program is distributed in the hope that it will be useful,
// but WITHOUT ANY WARRANTY; without even the implied warranty of
// MERCHANTABILITY or FITNESS FOR A PARTICULAR PURPOSE. See the
// GNU General Public License for more details.

// You should have received a copy of the GNU General Public License
// along with this program. If not, see <https://www.gnu.org/licenses/>.

//! Substrate RPC servers.

#![warn(missing_docs)]

use jsonrpsee::{
	http_server::{AccessControlBuilder, HttpServerBuilder, HttpServerHandle},
	ws_server::{WsServerBuilder, WsServerHandle},
	RpcModule,
};
<<<<<<< HEAD
use prometheus_endpoint::Registry;
use std::net::SocketAddr;

use crate::middleware::{RpcMetrics, RpcMiddleware};
=======
use std::net::SocketAddr;

pub use crate::middleware::{RpcMetrics, RpcMiddleware};
>>>>>>> 3e96b8ec

const MEGABYTE: usize = 1024 * 1024;

/// Maximal payload accepted by RPC servers.
pub const RPC_MAX_PAYLOAD_DEFAULT: usize = 15 * MEGABYTE;

/// Maximal buffer size in WS server.
pub const WS_MAX_BUFFER_CAPACITY_DEFAULT: usize = 16 * MEGABYTE;

/// Default maximum number of connections for WS RPC servers.
const WS_MAX_CONNECTIONS: usize = 100;

pub mod middleware;

/// Type alias for http server
pub type HttpServer = HttpServerHandle;
/// Type alias for ws server
pub type WsServer = WsServerHandle;

/// Start HTTP server listening on given address.
pub fn start_http<M: Send + Sync + 'static>(
	addrs: &[SocketAddr],
	cors: Option<&Vec<String>>,
	max_payload_mb: Option<usize>,
<<<<<<< HEAD
	prometheus_registry: Option<&Registry>,
=======
	metrics: Option<RpcMetrics>,
>>>>>>> 3e96b8ec
	rpc_api: RpcModule<M>,
	rt: tokio::runtime::Handle,
) -> Result<HttpServerHandle, anyhow::Error> {
	let max_request_body_size = max_payload_mb
		.map(|mb| mb.saturating_mul(MEGABYTE))
		.unwrap_or(RPC_MAX_PAYLOAD_DEFAULT);

	let mut acl = AccessControlBuilder::new();

	if let Some(cors) = cors {
		// Whitelist listening address.
		// NOTE: set_allowed_hosts will whitelist both ports but only one will used.
		acl = acl.set_allowed_hosts(format_allowed_hosts(addrs))?;
		acl = acl.set_allowed_origins(cors)?;
	};

	let builder = HttpServerBuilder::new()
		.max_request_body_size(max_request_body_size as u32)
		.set_access_control(acl.build())
		.custom_tokio_runtime(rt.clone());

	let rpc_api = build_rpc_api(rpc_api);
<<<<<<< HEAD
	let handle = if let Some(prometheus_registry) = prometheus_registry {
		let metrics = RpcMetrics::new(&prometheus_registry)?;
=======
	let handle = if let Some(metrics) = metrics {
>>>>>>> 3e96b8ec
		let middleware = RpcMiddleware::new(metrics, "http".into());
		let builder = builder.set_middleware(middleware);
		let server = tokio::task::block_in_place(|| rt.block_on(async { builder.build(addrs) }))?;
		server.start(rpc_api)?
	} else {
		let server = tokio::task::block_in_place(|| rt.block_on(async { builder.build(addrs) }))?;
		server.start(rpc_api)?
	};

	log::info!("Starting JSON-RPC HTTP server: addr={:?}, allowed origins={:?}", addrs, cors);
	Ok(handle)
}

/// Start WS server listening on given address.
pub fn start_ws<M: Send + Sync + 'static>(
	addrs: &[SocketAddr],
	max_connections: Option<usize>,
	cors: Option<&Vec<String>>,
	max_payload_mb: Option<usize>,
<<<<<<< HEAD
	prometheus_registry: Option<&Registry>,
=======
	metrics: Option<RpcMetrics>,
>>>>>>> 3e96b8ec
	rpc_api: RpcModule<M>,
	rt: tokio::runtime::Handle,
) -> Result<WsServerHandle, anyhow::Error> {
	let max_request_body_size = max_payload_mb
		.map(|mb| mb.saturating_mul(MEGABYTE))
		.unwrap_or(RPC_MAX_PAYLOAD_DEFAULT);
	let max_connections = max_connections.unwrap_or(WS_MAX_CONNECTIONS);

	let mut builder = WsServerBuilder::new()
		.max_request_body_size(max_request_body_size as u32)
		.max_connections(max_connections as u64)
		.custom_tokio_runtime(rt.clone());

	if let Some(cors) = cors {
		// Whitelist listening address.
		// NOTE: set_allowed_hosts will whitelist both ports but only one will used.
		builder = builder.set_allowed_hosts(format_allowed_hosts(addrs))?;
		builder = builder.set_allowed_origins(cors)?;
	}

	let rpc_api = build_rpc_api(rpc_api);
<<<<<<< HEAD
	let handle = if let Some(prometheus_registry) = prometheus_registry {
		let metrics = RpcMetrics::new(&prometheus_registry)?;
=======
	let handle = if let Some(metrics) = metrics {
>>>>>>> 3e96b8ec
		let middleware = RpcMiddleware::new(metrics, "ws".into());
		let builder = builder.set_middleware(middleware);
		let server = tokio::task::block_in_place(|| rt.block_on(builder.build(addrs)))?;
		server.start(rpc_api)?
	} else {
		let server = tokio::task::block_in_place(|| rt.block_on(builder.build(addrs)))?;
		server.start(rpc_api)?
	};

	log::info!("Starting JSON-RPC WS server: addrs={:?}, allowed origins={:?}", addrs, cors);
	Ok(handle)
}

fn format_allowed_hosts(addrs: &[SocketAddr]) -> Vec<String> {
	let mut hosts = Vec::with_capacity(addrs.len() * 2);
	for addr in addrs {
		hosts.push(format!("localhost:{}", addr.port()));
		hosts.push(format!("127.0.0.1:{}", addr.port()));
	}
	hosts
}

fn build_rpc_api<M: Send + Sync + 'static>(mut rpc_api: RpcModule<M>) -> RpcModule<M> {
	let mut available_methods = rpc_api.method_names().collect::<Vec<_>>();
	available_methods.sort_unstable();

	rpc_api
		.register_method("rpc_methods", move |_, _| {
			Ok(serde_json::json!({
				"version": 1,
				"methods": available_methods,
			}))
		})
		.expect("infallible all other methods have their own address space; qed");

	rpc_api
}<|MERGE_RESOLUTION|>--- conflicted
+++ resolved
@@ -25,16 +25,9 @@
 	ws_server::{WsServerBuilder, WsServerHandle},
 	RpcModule,
 };
-<<<<<<< HEAD
-use prometheus_endpoint::Registry;
-use std::net::SocketAddr;
-
-use crate::middleware::{RpcMetrics, RpcMiddleware};
-=======
 use std::net::SocketAddr;
 
 pub use crate::middleware::{RpcMetrics, RpcMiddleware};
->>>>>>> 3e96b8ec
 
 const MEGABYTE: usize = 1024 * 1024;
 
@@ -59,11 +52,7 @@
 	addrs: &[SocketAddr],
 	cors: Option<&Vec<String>>,
 	max_payload_mb: Option<usize>,
-<<<<<<< HEAD
-	prometheus_registry: Option<&Registry>,
-=======
 	metrics: Option<RpcMetrics>,
->>>>>>> 3e96b8ec
 	rpc_api: RpcModule<M>,
 	rt: tokio::runtime::Handle,
 ) -> Result<HttpServerHandle, anyhow::Error> {
@@ -86,12 +75,7 @@
 		.custom_tokio_runtime(rt.clone());
 
 	let rpc_api = build_rpc_api(rpc_api);
-<<<<<<< HEAD
-	let handle = if let Some(prometheus_registry) = prometheus_registry {
-		let metrics = RpcMetrics::new(&prometheus_registry)?;
-=======
 	let handle = if let Some(metrics) = metrics {
->>>>>>> 3e96b8ec
 		let middleware = RpcMiddleware::new(metrics, "http".into());
 		let builder = builder.set_middleware(middleware);
 		let server = tokio::task::block_in_place(|| rt.block_on(async { builder.build(addrs) }))?;
@@ -111,11 +95,7 @@
 	max_connections: Option<usize>,
 	cors: Option<&Vec<String>>,
 	max_payload_mb: Option<usize>,
-<<<<<<< HEAD
-	prometheus_registry: Option<&Registry>,
-=======
 	metrics: Option<RpcMetrics>,
->>>>>>> 3e96b8ec
 	rpc_api: RpcModule<M>,
 	rt: tokio::runtime::Handle,
 ) -> Result<WsServerHandle, anyhow::Error> {
@@ -137,12 +117,7 @@
 	}
 
 	let rpc_api = build_rpc_api(rpc_api);
-<<<<<<< HEAD
-	let handle = if let Some(prometheus_registry) = prometheus_registry {
-		let metrics = RpcMetrics::new(&prometheus_registry)?;
-=======
 	let handle = if let Some(metrics) = metrics {
->>>>>>> 3e96b8ec
 		let middleware = RpcMiddleware::new(metrics, "ws".into());
 		let builder = builder.set_middleware(middleware);
 		let server = tokio::task::block_in_place(|| rt.block_on(builder.build(addrs)))?;
