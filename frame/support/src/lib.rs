// This file is part of Substrate.

// Copyright (C) Parity Technologies (UK) Ltd.
// SPDX-License-Identifier: Apache-2.0

// Licensed under the Apache License, Version 2.0 (the "License");
// you may not use this file except in compliance with the License.
// You may obtain a copy of the License at
//
// 	http://www.apache.org/licenses/LICENSE-2.0
//
// Unless required by applicable law or agreed to in writing, software
// distributed under the License is distributed on an "AS IS" BASIS,
// WITHOUT WARRANTIES OR CONDITIONS OF ANY KIND, either express or implied.
// See the License for the specific language governing permissions and
// limitations under the License.

//! Support code for the runtime.
//!
//! ## Note on Tuple Traits
//!
//! Many of the traits defined in [`traits`] have auto-implementations on tuples as well. Usually,
//! the tuple is a function of number of pallets in the runtime. By default, the traits are
//! implemented for tuples of up to 64 items.
//
// If you have more pallets in your runtime, or for any other reason need more, enabled `tuples-96`
// or the `tuples-128` complication flag. Note that these features *will increase* the compilation
// of this crate.

#![cfg_attr(not(feature = "std"), no_std)]

/// Export ourself as `frame_support` to make tests happy.
extern crate self as frame_support;

#[doc(hidden)]
pub use sp_tracing;

#[doc(hidden)]
pub use codec;
#[doc(hidden)]
pub use frame_metadata as metadata;
#[doc(hidden)]
pub use log;
#[cfg(feature = "std")]
#[doc(hidden)]
pub use once_cell;
#[doc(hidden)]
pub use paste;
#[doc(hidden)]
pub use scale_info;
#[cfg(feature = "std")]
pub use serde;
<<<<<<< HEAD
#[doc(hidden)]
pub use sp_arithmetic;
=======
pub use sp_api::metadata_ir;
>>>>>>> 16b2e644
pub use sp_core::{OpaqueMetadata, Void};
#[doc(hidden)]
pub use sp_core_hashing_proc_macro;
#[doc(hidden)]
pub use sp_io::{self, storage::root as storage_root};
#[cfg(feature = "std")]
#[doc(hidden)]
pub use sp_runtime::{bounded_btree_map, bounded_vec};
#[doc(hidden)]
pub use sp_runtime::{RuntimeDebug, StateVersion};
#[cfg(feature = "std")]
#[doc(hidden)]
pub use sp_state_machine::BasicExternalities;
#[doc(hidden)]
pub use sp_std;
#[doc(hidden)]
pub use tt_call::*;

#[macro_use]
pub mod dispatch;
mod hash;
pub mod storage;
#[macro_use]
pub mod event;
pub mod inherent;
#[macro_use]
pub mod error;
pub mod crypto;
pub mod dispatch_context;
pub mod instances;
pub mod migrations;
pub mod traits;
pub mod weights;
#[doc(hidden)]
pub mod unsigned {
	#[doc(hidden)]
	pub use crate::sp_runtime::traits::ValidateUnsigned;
	#[doc(hidden)]
	pub use crate::sp_runtime::transaction_validity::{
		TransactionSource, TransactionValidity, TransactionValidityError, UnknownTransaction,
	};
}

#[cfg(any(feature = "std", feature = "runtime-benchmarks", feature = "try-runtime", test))]
pub use self::storage::storage_noop_guard::StorageNoopGuard;
pub use self::{
	dispatch::{Callable, Parameter},
	hash::{
		Blake2_128, Blake2_128Concat, Blake2_256, Hashable, Identity, ReversibleStorageHasher,
		StorageHasher, Twox128, Twox256, Twox64Concat,
	},
	storage::{
		bounded_btree_map::BoundedBTreeMap,
		bounded_btree_set::BoundedBTreeSet,
		bounded_vec::{BoundedSlice, BoundedVec},
		migration,
		weak_bounded_vec::WeakBoundedVec,
		IterableStorageDoubleMap, IterableStorageMap, IterableStorageNMap, StorageDoubleMap,
		StorageMap, StorageNMap, StoragePrefixedMap, StorageValue,
	},
};
pub use sp_runtime::{
	self, print, traits::Printable, ConsensusEngineId, MAX_MODULE_ERROR_ENCODED_SIZE,
};

use codec::{Decode, Encode};
use scale_info::TypeInfo;
use sp_runtime::TypeId;

/// A unified log target for support operations.
pub const LOG_TARGET: &str = "runtime::frame-support";

/// A type that cannot be instantiated.
#[derive(Encode, Decode, Debug, PartialEq, Eq, Clone, TypeInfo)]
pub enum Never {}

/// A pallet identifier. These are per pallet and should be stored in a registry somewhere.
#[derive(Clone, Copy, Eq, PartialEq, Encode, Decode, TypeInfo)]
pub struct PalletId(pub [u8; 8]);

impl TypeId for PalletId {
	const TYPE_ID: [u8; 4] = *b"modl";
}

/// Generate a new type alias for [`storage::types::StorageValue`],
/// [`storage::types::StorageMap`], [`storage::types::StorageDoubleMap`]
/// and [`storage::types::StorageNMap`].
///
/// Useful for creating a *storage-like* struct for test and migrations.
///
/// ```
/// # use frame_support::storage_alias;
/// use frame_support::codec;
/// use frame_support::Twox64Concat;
/// // generate a storage value with type u32.
/// #[storage_alias]
/// type StorageName = StorageValue<Prefix, u32>;
///
/// // generate a double map from `(u32, u32)` (with hashers `Twox64Concat` for each key)
/// // to `Vec<u8>`
/// #[storage_alias]
/// type OtherStorageName = StorageDoubleMap<
/// 	OtherPrefix,
/// 	Twox64Concat,
/// 	u32,
/// 	Twox64Concat,
/// 	u32,
/// 	Vec<u8>,
/// >;
///
/// // optionally specify the query type
/// use frame_support::pallet_prelude::{ValueQuery, OptionQuery};
/// #[storage_alias]
/// type ValueName = StorageValue<Prefix, u32, OptionQuery>;
/// #[storage_alias]
/// type SomeStorageName = StorageMap<
/// 	Prefix,
/// 	Twox64Concat,
/// 	u32,
/// 	Vec<u8>,
/// 	ValueQuery,
/// >;
///
/// // generate a map from `Config::AccountId` (with hasher `Twox64Concat`) to `Vec<u8>`
/// trait Config { type AccountId: codec::FullCodec; }
/// #[storage_alias]
/// type GenericStorage<T> = StorageMap<Prefix, Twox64Concat, <T as Config>::AccountId, Vec<u8>>;
///
/// // It also supports NMap
/// use frame_support::storage::types::Key as NMapKey;
///
/// #[storage_alias]
/// type SomeNMap = StorageNMap<Prefix, (NMapKey<Twox64Concat, u32>, NMapKey<Twox64Concat, u64>), Vec<u8>>;
///
/// // Using pallet name as prefix.
/// //
/// // When the first generic argument is taking generic arguments it is expected to be a pallet.
/// // The prefix will then be the pallet name as configured in the runtime through
/// // `construct_runtime!`.
///
/// # struct Pallet<T: Config, I = ()>(std::marker::PhantomData<(T, I)>);
/// # impl<T: Config, I: 'static> frame_support::traits::PalletInfoAccess for Pallet<T, I> {
/// # 	fn index() -> usize { 0 }
/// # 	fn name() -> &'static str { "pallet" }
/// # 	fn module_name() -> &'static str { "module" }
/// # 	fn crate_version() -> frame_support::traits::CrateVersion { unimplemented!() }
/// # }
///
/// #[storage_alias]
/// type SomeValue<T: Config> = StorageValue<Pallet<T>, u64>;
///
/// // Pallet with instance
///
/// #[storage_alias]
/// type SomeValue2<T: Config, I: 'static> = StorageValue<Pallet<T, I>, u64>;
///
/// # fn main() {}
/// ```
pub use frame_support_procedural::storage_alias;

/// Create new implementations of the [`Get`](crate::traits::Get) trait.
///
/// The so-called parameter type can be created in four different ways:
///
/// - Using `const` to create a parameter type that provides a `const` getter. It is required that
///   the `value` is const.
///
/// - Declare the parameter type without `const` to have more freedom when creating the value.
///
/// - Using `storage` to create a storage parameter type. This type is special as it tries to load
///   the value from the storage under a fixed key. If the value could not be found in the storage,
///   the given default value will be returned. It is required that the value implements
///   [`Encode`](codec::Encode) and [`Decode`](codec::Decode). The key for looking up the value in
///   the storage is built using the following formula:
///
///   `twox_128(":" ++ NAME ++ ":")` where `NAME` is the name that is passed as type name.
///
/// - Using `static` to create a static parameter type. Its value is being provided by a static
///   variable with the equivalent name in `UPPER_SNAKE_CASE`. An additional `set` function is
///   provided in this case to alter the static variable. **This is intended for testing ONLY and is
///   ONLY available when `std` is enabled.**
///
/// # Examples
///
/// ```
/// # use frame_support::traits::Get;
/// # use frame_support::parameter_types;
/// // This function cannot be used in a const context.
/// fn non_const_expression() -> u64 { 99 }
///
/// const FIXED_VALUE: u64 = 10;
/// parameter_types! {
///    pub const Argument: u64 = 42 + FIXED_VALUE;
///    /// Visibility of the type is optional
///    OtherArgument: u64 = non_const_expression();
///    pub storage StorageArgument: u64 = 5;
///    pub static StaticArgument: u32 = 7;
/// }
///
/// trait Config {
///    type Parameter: Get<u64>;
///    type OtherParameter: Get<u64>;
///    type StorageParameter: Get<u64>;
///    type StaticParameter: Get<u32>;
/// }
///
/// struct Runtime;
/// impl Config for Runtime {
///    type Parameter = Argument;
///    type OtherParameter = OtherArgument;
///    type StorageParameter = StorageArgument;
///    type StaticParameter = StaticArgument;
/// }
///
/// // In testing, `StaticArgument` can be altered later: `StaticArgument::set(8)`.
/// ```
///
/// # Invalid example:
///
/// ```compile_fail
/// # use frame_support::traits::Get;
/// # use frame_support::parameter_types;
/// // This function cannot be used in a const context.
/// fn non_const_expression() -> u64 { 99 }
///
/// parameter_types! {
///    pub const Argument: u64 = non_const_expression();
/// }
/// ```
#[macro_export]
macro_rules! parameter_types {
	(
		$( #[ $attr:meta ] )*
		$vis:vis const $name:ident $(< $($ty_params:ident),* >)?: $type:ty = $value:expr;
		$( $rest:tt )*
	) => (
		$( #[ $attr ] )*
		$vis struct $name $(
			< $($ty_params),* >( $($crate::sp_std::marker::PhantomData<$ty_params>),* )
		)?;
		$crate::parameter_types!(IMPL_CONST $name , $type , $value $( $(, $ty_params)* )?);
		$crate::parameter_types!( $( $rest )* );
	);
	(
		$( #[ $attr:meta ] )*
		$vis:vis $name:ident $(< $($ty_params:ident),* >)?: $type:ty = $value:expr;
		$( $rest:tt )*
	) => (
		$( #[ $attr ] )*
		$vis struct $name $(
			< $($ty_params),* >( $($crate::sp_std::marker::PhantomData<$ty_params>),* )
		)?;
		$crate::parameter_types!(IMPL $name, $type, $value $( $(, $ty_params)* )?);
		$crate::parameter_types!( $( $rest )* );
	);
	(
		$( #[ $attr:meta ] )*
		$vis:vis storage $name:ident $(< $($ty_params:ident),* >)?: $type:ty = $value:expr;
		$( $rest:tt )*
	) => (
		$( #[ $attr ] )*
		$vis struct $name $(
			< $($ty_params),* >( $($crate::sp_std::marker::PhantomData<$ty_params>),* )
		)?;
		$crate::parameter_types!(IMPL_STORAGE $name, $type, $value $( $(, $ty_params)* )?);
		$crate::parameter_types!( $( $rest )* );
	);
	() => ();
	(IMPL_CONST $name:ident, $type:ty, $value:expr $(, $ty_params:ident)*) => {
		impl< $($ty_params),* > $name< $($ty_params),* > {
			/// Returns the value of this parameter type.
			pub const fn get() -> $type {
				$value
			}
		}

		impl<_I: From<$type> $(, $ty_params)*> $crate::traits::Get<_I> for $name< $($ty_params),* > {
			fn get() -> _I {
				_I::from(Self::get())
			}
		}

		impl< $($ty_params),* > $crate::traits::TypedGet for $name< $($ty_params),* > {
			type Type = $type;
			fn get() -> $type {
				Self::get()
			}
		}
	};
	(IMPL $name:ident, $type:ty, $value:expr $(, $ty_params:ident)*) => {
		impl< $($ty_params),* > $name< $($ty_params),* > {
			/// Returns the value of this parameter type.
			pub fn get() -> $type {
				$value
			}
		}

		impl<_I: From<$type>, $(, $ty_params)*> $crate::traits::Get<_I> for $name< $($ty_params),* > {
			fn get() -> _I {
				_I::from(Self::get())
			}
		}

		impl< $($ty_params),* > $crate::traits::TypedGet for $name< $($ty_params),* > {
			type Type = $type;
			fn get() -> $type {
				Self::get()
			}
		}
	};
	(IMPL_STORAGE $name:ident, $type:ty, $value:expr $(, $ty_params:ident)*) => {
		#[allow(unused)]
		impl< $($ty_params),* > $name< $($ty_params),* > {
			/// Returns the key for this parameter type.
			pub fn key() -> [u8; 16] {
				$crate::sp_core_hashing_proc_macro::twox_128!(b":", $name, b":")
			}

			/// Set the value of this parameter type in the storage.
			///
			/// This needs to be executed in an externalities provided environment.
			pub fn set(value: &$type) {
				$crate::storage::unhashed::put(&Self::key(), value);
			}

			/// Returns the value of this parameter type.
			///
			/// This needs to be executed in an externalities provided environment.
			#[allow(unused)]
			pub fn get() -> $type {
				$crate::storage::unhashed::get(&Self::key()).unwrap_or_else(|| $value)
			}
		}

		impl<_I: From<$type> $(, $ty_params)*> $crate::traits::Get<_I> for $name< $($ty_params),* > {
			fn get() -> _I {
				_I::from(Self::get())
			}
		}

		impl< $($ty_params),* > $crate::traits::TypedGet for $name< $($ty_params),* > {
			type Type = $type;
			fn get() -> $type {
				Self::get()
			}
		}
	};
	(
		$( #[ $attr:meta ] )*
		$vis:vis static $name:ident: $type:ty = $value:expr;
		$( $rest:tt )*
	) => (
		$crate::parameter_types_impl_thread_local!(
			$( #[ $attr ] )*
			$vis static $name: $type = $value;
		);
		$crate::parameter_types!( $( $rest )* );
	);
}

#[cfg(not(feature = "std"))]
#[macro_export]
macro_rules! parameter_types_impl_thread_local {
	( $( $any:tt )* ) => {
		compile_error!("static parameter types is only available in std and for testing.");
	};
}

#[cfg(feature = "std")]
#[macro_export]
macro_rules! parameter_types_impl_thread_local {
	(
		$(
			$( #[ $attr:meta ] )*
			$vis:vis static $name:ident: $type:ty = $value:expr;
		)*
	) => {
		$crate::parameter_types_impl_thread_local!(
			IMPL_THREAD_LOCAL $( $vis, $name, $type, $value, )*
		);
		$crate::paste::item! {
			$crate::parameter_types!(
				$(
					$( #[ $attr ] )*
					$vis $name: $type = [<$name:snake:upper>].with(|v| v.borrow().clone());
				)*
			);
			$(
				impl $name {
					/// Set the internal value.
					pub fn set(t: $type) {
						[<$name:snake:upper>].with(|v| *v.borrow_mut() = t);
					}

					/// Mutate the internal value in place.
					#[allow(unused)]
					pub fn mutate<R, F: FnOnce(&mut $type) -> R>(mutate: F) -> R{
						let mut current = Self::get();
						let result = mutate(&mut current);
						Self::set(current);
						result
					}

					/// Get current value and replace with initial value of the parameter type.
					#[allow(unused)]
					pub fn take() -> $type {
						let current = Self::get();
						Self::set($value);
						current
					}
				}
			)*
		}
	};
	(IMPL_THREAD_LOCAL $( $vis:vis, $name:ident, $type:ty, $value:expr, )* ) => {
		$crate::paste::item! {
			thread_local! {
				$(
					pub static [<$name:snake:upper>]: std::cell::RefCell<$type> =
						std::cell::RefCell::new($value);
				)*
			}
		}
	};
}

/// Macro for easily creating a new implementation of both the `Get` and `Contains` traits. Use
/// exactly as with `parameter_types`, only the type must be `Ord`.
#[macro_export]
macro_rules! ord_parameter_types {
	(
		$( #[ $attr:meta ] )*
		$vis:vis const $name:ident: $type:ty = $value:expr;
		$( $rest:tt )*
	) => (
		$( #[ $attr ] )*
		$vis struct $name;
		$crate::parameter_types!{IMPL $name , $type , $value}
		$crate::ord_parameter_types!{IMPL $name , $type , $value}
		$crate::ord_parameter_types!{ $( $rest )* }
	);
	() => ();
	(IMPL $name:ident , $type:ty , $value:expr) => {
		impl $crate::traits::SortedMembers<$type> for $name {
			fn contains(t: &$type) -> bool { &$value == t }
			fn sorted_members() -> $crate::sp_std::prelude::Vec<$type> { vec![$value] }
			fn count() -> usize { 1 }
			#[cfg(feature = "runtime-benchmarks")]
			fn add(_: &$type) {}
		}
		impl $crate::traits::Contains<$type> for $name {
			fn contains(t: &$type) -> bool { &$value == t }
		}
	}
}

/// Print out a formatted message.
///
/// # Example
///
/// ```
/// frame_support::runtime_print!("my value is {}", 3);
/// ```
#[macro_export]
macro_rules! runtime_print {
	($($arg:tt)+) => {
		{
			use core::fmt::Write;
			let mut w = $crate::sp_std::Writer::default();
			let _ = core::write!(&mut w, $($arg)+);
			$crate::sp_io::misc::print_utf8(&w.inner())
		}
	}
}

/// Print out the debuggable type.
pub fn debug(data: &impl sp_std::fmt::Debug) {
	runtime_print!("{:?}", data);
}

#[doc(inline)]
pub use frame_support_procedural::{
	construct_runtime, decl_storage, match_and_insert, transactional, PalletError,
	RuntimeDebugNoBound,
};

#[doc(hidden)]
pub use frame_support_procedural::{__create_tt_macro, __generate_dummy_part_checker};

/// Derive [`Clone`] but do not bound any generic.
///
/// This is useful for type generic over runtime:
/// ```
/// # use frame_support::CloneNoBound;
/// trait Config {
/// 		type C: Clone;
/// }
///
/// // Foo implements [`Clone`] because `C` bounds [`Clone`].
/// // Otherwise compilation will fail with an output telling `c` doesn't implement [`Clone`].
/// #[derive(CloneNoBound)]
/// struct Foo<T: Config> {
/// 		c: T::C,
/// }
/// ```
pub use frame_support_procedural::CloneNoBound;

/// Derive [`Eq`] but do not bound any generic.
///
/// This is useful for type generic over runtime:
/// ```
/// # use frame_support::{EqNoBound, PartialEqNoBound};
/// trait Config {
/// 		type C: Eq;
/// }
///
/// // Foo implements [`Eq`] because `C` bounds [`Eq`].
/// // Otherwise compilation will fail with an output telling `c` doesn't implement [`Eq`].
/// #[derive(PartialEqNoBound, EqNoBound)]
/// struct Foo<T: Config> {
/// 		c: T::C,
/// }
/// ```
pub use frame_support_procedural::EqNoBound;

/// Derive [`PartialEq`] but do not bound any generic.
///
/// This is useful for type generic over runtime:
/// ```
/// # use frame_support::PartialEqNoBound;
/// trait Config {
/// 		type C: PartialEq;
/// }
///
/// // Foo implements [`PartialEq`] because `C` bounds [`PartialEq`].
/// // Otherwise compilation will fail with an output telling `c` doesn't implement [`PartialEq`].
/// #[derive(PartialEqNoBound)]
/// struct Foo<T: Config> {
/// 		c: T::C,
/// }
/// ```
pub use frame_support_procedural::PartialEqNoBound;

/// Derive [`Debug`] but do not bound any generic.
///
/// This is useful for type generic over runtime:
/// ```
/// # use frame_support::DebugNoBound;
/// # use core::fmt::Debug;
/// trait Config {
/// 		type C: Debug;
/// }
///
/// // Foo implements [`Debug`] because `C` bounds [`Debug`].
/// // Otherwise compilation will fail with an output telling `c` doesn't implement [`Debug`].
/// #[derive(DebugNoBound)]
/// struct Foo<T: Config> {
/// 		c: T::C,
/// }
/// ```
pub use frame_support_procedural::DebugNoBound;

/// Derive [`Default`] but do not bound any generic.
///
/// This is useful for type generic over runtime:
/// ```
/// # use frame_support::DefaultNoBound;
/// # use core::default::Default;
/// trait Config {
/// 	type C: Default;
/// }
///
/// // Foo implements [`Default`] because `C` bounds [`Default`].
/// // Otherwise compilation will fail with an output telling `c` doesn't implement [`Default`].
/// #[derive(DefaultNoBound)]
/// struct Foo<T: Config> {
/// 	c: T::C,
/// }
///
/// // Also works with enums, by specifying the default with #[default]:
/// #[derive(DefaultNoBound)]
/// enum Bar<T: Config> {
/// 	// Bar will implement Default as long as all of the types within Baz also implement default.
/// 	#[default]
/// 	Baz(T::C),
/// 	Quxx,
/// }
/// ```
pub use frame_support_procedural::DefaultNoBound;

/// Assert the annotated function is executed within a storage transaction.
///
/// The assertion is enabled for native execution and when `debug_assertions` are enabled.
///
/// # Example
///
/// ```
/// # use frame_support::{
/// # 	require_transactional, transactional, dispatch::DispatchResult
/// # };
///
/// #[require_transactional]
/// fn update_all(value: u32) -> DispatchResult {
/// 	// Update multiple storages.
/// 	// Return `Err` to indicate should revert.
/// 	Ok(())
/// }
///
/// #[transactional]
/// fn safe_update(value: u32) -> DispatchResult {
/// 	// This is safe
/// 	update_all(value)
/// }
///
/// fn unsafe_update(value: u32) -> DispatchResult {
/// 	// this may panic if unsafe_update is not called within a storage transaction
/// 	update_all(value)
/// }
/// ```
pub use frame_support_procedural::require_transactional;

/// Convert the current crate version into a [`CrateVersion`](crate::traits::CrateVersion).
///
/// It uses the `CARGO_PKG_VERSION_MAJOR`, `CARGO_PKG_VERSION_MINOR` and
/// `CARGO_PKG_VERSION_PATCH` environment variables to fetch the crate version.
/// This means that the [`CrateVersion`](crate::traits::CrateVersion)
/// object will correspond to the version of the crate the macro is called in!
///
/// # Example
///
/// ```
/// # use frame_support::{traits::CrateVersion, crate_to_crate_version};
/// const Version: CrateVersion = crate_to_crate_version!();
/// ```
pub use frame_support_procedural::crate_to_crate_version;

/// Return Err of the expression: `return Err($expression);`.
///
/// Used as `fail!(expression)`.
#[macro_export]
macro_rules! fail {
	( $y:expr ) => {{
		return Err($y.into())
	}};
}

/// Evaluate `$x:expr` and if not true return `Err($y:expr)`.
///
/// Used as `ensure!(expression_to_ensure, expression_to_return_on_false)`.
#[macro_export]
macro_rules! ensure {
	( $x:expr, $y:expr $(,)? ) => {{
		if !$x {
			$crate::fail!($y);
		}
	}};
}

/// Evaluate an expression, assert it returns an expected `Err` value and that
/// runtime storage has not been mutated (i.e. expression is a no-operation).
///
/// Used as `assert_noop(expression_to_assert, expected_error_expression)`.
#[macro_export]
macro_rules! assert_noop {
	(
		$x:expr,
		$y:expr $(,)?
	) => {
		let h = $crate::storage_root($crate::StateVersion::V1);
		$crate::assert_err!($x, $y);
		assert_eq!(h, $crate::storage_root($crate::StateVersion::V1), "storage has been mutated");
	};
}

/// Evaluate any expression and assert that runtime storage has not been mutated
/// (i.e. expression is a storage no-operation).
///
/// Used as `assert_storage_noop(expression_to_assert)`.
#[macro_export]
macro_rules! assert_storage_noop {
	(
		$x:expr
	) => {
		let h = $crate::storage_root($crate::StateVersion::V1);
		$x;
		assert_eq!(h, $crate::storage_root($crate::StateVersion::V1));
	};
}

/// Assert an expression returns an error specified.
///
/// Used as `assert_err!(expression_to_assert, expected_error_expression)`
#[macro_export]
macro_rules! assert_err {
	( $x:expr , $y:expr $(,)? ) => {
		assert_eq!($x, Err($y.into()));
	};
}

/// Assert an expression returns an error specified.
///
/// This can be used on `DispatchResultWithPostInfo` when the post info should
/// be ignored.
#[macro_export]
macro_rules! assert_err_ignore_postinfo {
	( $x:expr , $y:expr $(,)? ) => {
		$crate::assert_err!($x.map(|_| ()).map_err(|e| e.error), $y);
	};
}

/// Assert an expression returns error with the given weight.
#[macro_export]
macro_rules! assert_err_with_weight {
	($call:expr, $err:expr, $weight:expr $(,)? ) => {
		if let Err(dispatch_err_with_post) = $call {
			$crate::assert_err!($call.map(|_| ()).map_err(|e| e.error), $err);
			assert_eq!(dispatch_err_with_post.post_info.actual_weight, $weight);
		} else {
			panic!("expected Err(_), got Ok(_).")
		}
	};
}

/// Panic if an expression doesn't evaluate to `Ok`.
///
/// Used as `assert_ok!(expression_to_assert, expected_ok_expression)`,
/// or `assert_ok!(expression_to_assert)` which would assert against `Ok(())`.
#[macro_export]
macro_rules! assert_ok {
	( $x:expr $(,)? ) => {
		let is = $x;
		match is {
			Ok(_) => (),
			_ => assert!(false, "Expected Ok(_). Got {:#?}", is),
		}
	};
	( $x:expr, $y:expr $(,)? ) => {
		assert_eq!($x, Ok($y));
	};
}

/// Assert that the maximum encoding size does not exceed the value defined in
/// [`MAX_MODULE_ERROR_ENCODED_SIZE`] during compilation.
///
/// This macro is intended to be used in conjunction with `tt_call!`.
#[macro_export]
macro_rules! assert_error_encoded_size {
	{
		path = [{ $($path:ident)::+ }]
		runtime = [{ $runtime:ident }]
		assert_message = [{ $assert_message:literal }]
		error = [{ $error:ident }]
	} => {
		const _: () = assert!(
			<
				$($path::)+$error<$runtime> as $crate::traits::PalletError
			>::MAX_ENCODED_SIZE <= $crate::MAX_MODULE_ERROR_ENCODED_SIZE,
			$assert_message
		);
	};
	{
		path = [{ $($path:ident)::+ }]
		runtime = [{ $runtime:ident }]
		assert_message = [{ $assert_message:literal }]
	} => {};
}

#[cfg(feature = "std")]
#[doc(hidden)]
pub use serde::{Deserialize, Serialize};

#[cfg(test)]
pub mod tests {
	use super::*;
	use crate::metadata_ir::{
		PalletStorageMetadataIR, StorageEntryMetadataIR, StorageEntryModifierIR,
		StorageEntryTypeIR, StorageHasherIR,
	};
	use sp_io::{MultiRemovalResults, TestExternalities};
	use sp_runtime::{generic, traits::BlakeTwo256, BuildStorage};
	use sp_std::result;

	pub use self::frame_system::{Config, Pallet};

	#[pallet]
	pub mod frame_system {
		#[allow(unused)]
		use super::{frame_system, frame_system::pallet_prelude::*};
		pub use crate::dispatch::RawOrigin;
		use crate::pallet_prelude::*;

		#[pallet::pallet]
		pub struct Pallet<T>(PhantomData<T>);

		#[pallet::config]
		#[pallet::disable_frame_system_supertrait_check]
		pub trait Config: 'static {
			type BlockNumber: Parameter + Default + MaxEncodedLen;
			type AccountId;
			type BaseCallFilter: crate::traits::Contains<Self::RuntimeCall>;
			type RuntimeOrigin;
			type RuntimeCall;
			type PalletInfo: crate::traits::PalletInfo;
			type DbWeight: Get<crate::weights::RuntimeDbWeight>;
		}

		#[pallet::error]
		pub enum Error<T> {
			/// Required by construct_runtime
			CallFiltered,
		}

		#[pallet::origin]
		pub type Origin<T> = RawOrigin<<T as Config>::AccountId>;

		#[pallet::call]
		impl<T: Config> Pallet<T> {}

		#[pallet::storage]
		pub type Data<T> = StorageMap<_, Twox64Concat, u32, u64, ValueQuery>;

		#[pallet::storage]
		pub type OptionLinkedMap<T> = StorageMap<_, Blake2_128Concat, u32, u32, OptionQuery>;

		#[pallet::storage]
		#[pallet::getter(fn generic_data)]
		pub type GenericData<T: Config> =
			StorageMap<_, Identity, T::BlockNumber, T::BlockNumber, ValueQuery>;

		#[pallet::storage]
		#[pallet::getter(fn generic_data2)]
		pub type GenericData2<T: Config> =
			StorageMap<_, Blake2_128Concat, T::BlockNumber, T::BlockNumber, OptionQuery>;

		#[pallet::storage]
		pub type DataDM<T> =
			StorageDoubleMap<_, Twox64Concat, u32, Blake2_128Concat, u32, u64, ValueQuery>;

		#[pallet::storage]
		pub type GenericDataDM<T: Config> = StorageDoubleMap<
			_,
			Blake2_128Concat,
			T::BlockNumber,
			Identity,
			T::BlockNumber,
			T::BlockNumber,
			ValueQuery,
		>;

		#[pallet::storage]
		pub type GenericData2DM<T: Config> = StorageDoubleMap<
			_,
			Blake2_128Concat,
			T::BlockNumber,
			Twox64Concat,
			T::BlockNumber,
			T::BlockNumber,
			OptionQuery,
		>;

		#[pallet::storage]
		#[pallet::unbounded]
		pub type AppendableDM<T: Config> = StorageDoubleMap<
			_,
			Blake2_128Concat,
			u32,
			Blake2_128Concat,
			T::BlockNumber,
			Vec<u32>,
			ValueQuery,
		>;

		#[pallet::genesis_config]
		pub struct GenesisConfig {
			pub data: Vec<(u32, u64)>,
			pub test_config: Vec<(u32, u32, u64)>,
		}

		impl Default for GenesisConfig {
			fn default() -> Self {
				Self { data: vec![(15u32, 42u64)], test_config: vec![(15u32, 16u32, 42u64)] }
			}
		}

		#[pallet::genesis_build]
		impl<T: Config> GenesisBuild<T> for GenesisConfig {
			fn build(&self) {
				for (k, v) in &self.data {
					<Data<T>>::insert(k, v);
				}
				for (k1, k2, v) in &self.test_config {
					<DataDM<T>>::insert(k1, k2, v);
				}
			}
		}

		pub mod pallet_prelude {
			pub type OriginFor<T> = <T as super::Config>::RuntimeOrigin;
		}
	}

	type BlockNumber = u32;
	type AccountId = u32;
	type Header = generic::Header<BlockNumber, BlakeTwo256>;
	type UncheckedExtrinsic = generic::UncheckedExtrinsic<u32, RuntimeCall, (), ()>;
	type Block = generic::Block<Header, UncheckedExtrinsic>;

	crate::construct_runtime!(
		pub enum Runtime
		where
			Block = Block,
			NodeBlock = Block,
			UncheckedExtrinsic = UncheckedExtrinsic,
		{
			System: self::frame_system,
		}
	);

	impl Config for Runtime {
		type BlockNumber = BlockNumber;
		type AccountId = AccountId;
		type BaseCallFilter = crate::traits::Everything;
		type RuntimeOrigin = RuntimeOrigin;
		type RuntimeCall = RuntimeCall;
		type PalletInfo = PalletInfo;
		type DbWeight = ();
	}

	fn new_test_ext() -> TestExternalities {
		GenesisConfig::default().build_storage().unwrap().into()
	}

	trait Sorted {
		fn sorted(self) -> Self;
	}

	impl<T: Ord> Sorted for Vec<T> {
		fn sorted(mut self) -> Self {
			self.sort();
			self
		}
	}

	#[test]
	fn storage_alias_works() {
		new_test_ext().execute_with(|| {
			#[crate::storage_alias]
			type GenericData2<T> = StorageMap<
				System,
				Blake2_128Concat,
				<T as Config>::BlockNumber,
				<T as Config>::BlockNumber,
			>;

			assert_eq!(Pallet::<Runtime>::generic_data2(5), None);
			GenericData2::<Runtime>::insert(5, 5);
			assert_eq!(Pallet::<Runtime>::generic_data2(5), Some(5));

			/// Some random docs that ensure that docs are accepted
			#[crate::storage_alias]
			pub type GenericData<T> = StorageMap<
				Test2,
				Blake2_128Concat,
				<T as Config>::BlockNumber,
				<T as Config>::BlockNumber,
			>;
		});
	}

	#[test]
	fn storage_value_mutate_exists_should_work() {
		new_test_ext().execute_with(|| {
			#[crate::storage_alias]
			pub type Value = StorageValue<Test, u32>;

			assert!(!Value::exists());

			Value::mutate_exists(|v| *v = Some(1));
			assert!(Value::exists());
			assert_eq!(Value::get(), Some(1));

			// removed if mutated to `None`
			Value::mutate_exists(|v| *v = None);
			assert!(!Value::exists());
		});
	}

	#[test]
	fn storage_value_try_mutate_exists_should_work() {
		new_test_ext().execute_with(|| {
			#[crate::storage_alias]
			pub type Value = StorageValue<Test, u32>;

			type TestResult = result::Result<(), &'static str>;

			assert!(!Value::exists());

			// mutated if `Ok`
			assert_ok!(Value::try_mutate_exists(|v| -> TestResult {
				*v = Some(1);
				Ok(())
			}));
			assert!(Value::exists());
			assert_eq!(Value::get(), Some(1));

			// no-op if `Err`
			assert_noop!(
				Value::try_mutate_exists(|v| -> TestResult {
					*v = Some(2);
					Err("nah")
				}),
				"nah"
			);
			assert_eq!(Value::get(), Some(1));

			// removed if mutated to`None`
			assert_ok!(Value::try_mutate_exists(|v| -> TestResult {
				*v = None;
				Ok(())
			}));
			assert!(!Value::exists());
		});
	}

	#[test]
	fn map_issue_3318() {
		new_test_ext().execute_with(|| {
			type OptionLinkedMap = self::frame_system::OptionLinkedMap<Runtime>;

			OptionLinkedMap::insert(1, 1);
			assert_eq!(OptionLinkedMap::get(1), Some(1));
			OptionLinkedMap::insert(1, 2);
			assert_eq!(OptionLinkedMap::get(1), Some(2));
		});
	}

	#[test]
	fn map_swap_works() {
		new_test_ext().execute_with(|| {
			type OptionLinkedMap = self::frame_system::OptionLinkedMap<Runtime>;

			OptionLinkedMap::insert(0, 0);
			OptionLinkedMap::insert(1, 1);
			OptionLinkedMap::insert(2, 2);
			OptionLinkedMap::insert(3, 3);

			let collect = || OptionLinkedMap::iter().collect::<Vec<_>>().sorted();
			assert_eq!(collect(), vec![(0, 0), (1, 1), (2, 2), (3, 3)]);

			// Two existing
			OptionLinkedMap::swap(1, 2);
			assert_eq!(collect(), vec![(0, 0), (1, 2), (2, 1), (3, 3)]);

			// Back to normal
			OptionLinkedMap::swap(2, 1);
			assert_eq!(collect(), vec![(0, 0), (1, 1), (2, 2), (3, 3)]);

			// Left existing
			OptionLinkedMap::swap(2, 5);
			assert_eq!(collect(), vec![(0, 0), (1, 1), (3, 3), (5, 2)]);

			// Right existing
			OptionLinkedMap::swap(5, 2);
			assert_eq!(collect(), vec![(0, 0), (1, 1), (2, 2), (3, 3)]);
		});
	}

	#[test]
	fn double_map_swap_works() {
		new_test_ext().execute_with(|| {
			type DataDM = self::frame_system::DataDM<Runtime>;

			DataDM::insert(0, 1, 1);
			DataDM::insert(1, 0, 2);
			DataDM::insert(1, 1, 3);

			let get_all = || {
				vec![
					DataDM::get(0, 1),
					DataDM::get(1, 0),
					DataDM::get(1, 1),
					DataDM::get(2, 0),
					DataDM::get(2, 1),
				]
			};
			assert_eq!(get_all(), vec![1, 2, 3, 0, 0]);

			// Two existing
			DataDM::swap(0, 1, 1, 0);
			assert_eq!(get_all(), vec![2, 1, 3, 0, 0]);

			// Left existing
			DataDM::swap(1, 0, 2, 0);
			assert_eq!(get_all(), vec![2, 0, 3, 1, 0]);

			// Right existing
			DataDM::swap(2, 1, 1, 1);
			assert_eq!(get_all(), vec![2, 0, 0, 1, 3]);
		});
	}

	#[test]
	fn map_basic_insert_remove_should_work() {
		new_test_ext().execute_with(|| {
			type Map = self::frame_system::Data<Runtime>;

			// initialized during genesis
			assert_eq!(Map::get(&15u32), 42u64);

			// get / insert / take
			let key = 17u32;
			assert_eq!(Map::get(&key), 0u64);
			Map::insert(key, 4u64);
			assert_eq!(Map::get(&key), 4u64);
			assert_eq!(Map::take(&key), 4u64);
			assert_eq!(Map::get(&key), 0u64);

			// mutate
			Map::mutate(&key, |val| {
				*val = 15;
			});
			assert_eq!(Map::get(&key), 15u64);

			// remove
			Map::remove(&key);
			assert_eq!(Map::get(&key), 0u64);
		});
	}

	#[test]
	fn map_iteration_should_work() {
		new_test_ext().execute_with(|| {
			type Map = self::frame_system::Data<Runtime>;

			assert_eq!(Map::iter().collect::<Vec<_>>().sorted(), vec![(15, 42)]);
			// insert / remove
			let key = 17u32;
			Map::insert(key, 4u64);
			assert_eq!(Map::iter().collect::<Vec<_>>().sorted(), vec![(15, 42), (key, 4)]);
			assert_eq!(Map::take(&15), 42u64);
			assert_eq!(Map::take(&key), 4u64);
			assert_eq!(Map::iter().collect::<Vec<_>>().sorted(), vec![]);

			// Add couple of more elements
			Map::insert(key, 42u64);
			assert_eq!(Map::iter().collect::<Vec<_>>().sorted(), vec![(key, 42)]);
			Map::insert(key + 1, 43u64);
			assert_eq!(Map::iter().collect::<Vec<_>>().sorted(), vec![(key, 42), (key + 1, 43)]);

			// mutate
			let key = key + 2;
			Map::mutate(&key, |val| {
				*val = 15;
			});
			assert_eq!(
				Map::iter().collect::<Vec<_>>().sorted(),
				vec![(key - 2, 42), (key - 1, 43), (key, 15)]
			);
			Map::mutate(&key, |val| {
				*val = 17;
			});
			assert_eq!(
				Map::iter().collect::<Vec<_>>().sorted(),
				vec![(key - 2, 42), (key - 1, 43), (key, 17)]
			);

			// remove first
			Map::remove(&key);
			assert_eq!(
				Map::iter().collect::<Vec<_>>().sorted(),
				vec![(key - 2, 42), (key - 1, 43)]
			);

			// remove last from the list
			Map::remove(&(key - 2));
			assert_eq!(Map::iter().collect::<Vec<_>>().sorted(), vec![(key - 1, 43)]);

			// remove the last element
			Map::remove(&(key - 1));
			assert_eq!(Map::iter().collect::<Vec<_>>().sorted(), vec![]);
		});
	}

	#[test]
	fn double_map_basic_insert_remove_remove_prefix_with_commit_should_work() {
		let key1 = 17u32;
		let key2 = 18u32;
		type DoubleMap = self::frame_system::DataDM<Runtime>;
		let mut e = new_test_ext();
		e.execute_with(|| {
			// initialized during genesis
			assert_eq!(DoubleMap::get(&15u32, &16u32), 42u64);

			// get / insert / take
			assert_eq!(DoubleMap::get(&key1, &key2), 0u64);
			DoubleMap::insert(&key1, &key2, &4u64);
			assert_eq!(DoubleMap::get(&key1, &key2), 4u64);
			assert_eq!(DoubleMap::take(&key1, &key2), 4u64);
			assert_eq!(DoubleMap::get(&key1, &key2), 0u64);

			// mutate
			DoubleMap::mutate(&key1, &key2, |val| *val = 15);
			assert_eq!(DoubleMap::get(&key1, &key2), 15u64);

			// remove
			DoubleMap::remove(&key1, &key2);
			assert_eq!(DoubleMap::get(&key1, &key2), 0u64);

			// remove prefix
			DoubleMap::insert(&key1, &key2, &4u64);
			DoubleMap::insert(&key1, &(key2 + 1), &4u64);
			DoubleMap::insert(&(key1 + 1), &key2, &4u64);
			DoubleMap::insert(&(key1 + 1), &(key2 + 1), &4u64);
		});
		e.commit_all().unwrap();
		e.execute_with(|| {
			assert!(matches!(
				DoubleMap::clear_prefix(&key1, u32::max_value(), None),
				MultiRemovalResults { maybe_cursor: None, backend: 2, unique: 2, loops: 2 }
			));
			assert_eq!(DoubleMap::get(&key1, &key2), 0u64);
			assert_eq!(DoubleMap::get(&key1, &(key2 + 1)), 0u64);
			assert_eq!(DoubleMap::get(&(key1 + 1), &key2), 4u64);
			assert_eq!(DoubleMap::get(&(key1 + 1), &(key2 + 1)), 4u64);
		});
	}

	#[test]
	fn double_map_basic_insert_remove_remove_prefix_should_work() {
		new_test_ext().execute_with(|| {
			let key1 = 17u32;
			let key2 = 18u32;
			type DoubleMap = self::frame_system::DataDM<Runtime>;

			// initialized during genesis
			assert_eq!(DoubleMap::get(&15u32, &16u32), 42u64);

			// get / insert / take
			assert_eq!(DoubleMap::get(&key1, &key2), 0u64);
			DoubleMap::insert(&key1, &key2, &4u64);
			assert_eq!(DoubleMap::get(&key1, &key2), 4u64);
			assert_eq!(DoubleMap::take(&key1, &key2), 4u64);
			assert_eq!(DoubleMap::get(&key1, &key2), 0u64);

			// mutate
			DoubleMap::mutate(&key1, &key2, |val| *val = 15);
			assert_eq!(DoubleMap::get(&key1, &key2), 15u64);

			// remove
			DoubleMap::remove(&key1, &key2);
			assert_eq!(DoubleMap::get(&key1, &key2), 0u64);

			// remove prefix
			DoubleMap::insert(&key1, &key2, &4u64);
			DoubleMap::insert(&key1, &(key2 + 1), &4u64);
			DoubleMap::insert(&(key1 + 1), &key2, &4u64);
			DoubleMap::insert(&(key1 + 1), &(key2 + 1), &4u64);
			// all in overlay
			assert!(matches!(
				DoubleMap::clear_prefix(&key1, u32::max_value(), None),
				MultiRemovalResults { maybe_cursor: None, backend: 0, unique: 0, loops: 0 }
			));
			// Note this is the incorrect answer (for now), since we are using v2 of
			// `clear_prefix`.
			// When we switch to v3, then this will become:
			//   MultiRemovalResults:: { maybe_cursor: None, backend: 0, unique: 2, loops: 2 },
			assert!(matches!(
				DoubleMap::clear_prefix(&key1, u32::max_value(), None),
				MultiRemovalResults { maybe_cursor: None, backend: 0, unique: 0, loops: 0 }
			));
			assert_eq!(DoubleMap::get(&key1, &key2), 0u64);
			assert_eq!(DoubleMap::get(&key1, &(key2 + 1)), 0u64);
			assert_eq!(DoubleMap::get(&(key1 + 1), &key2), 4u64);
			assert_eq!(DoubleMap::get(&(key1 + 1), &(key2 + 1)), 4u64);
		});
	}

	#[test]
	fn double_map_append_should_work() {
		new_test_ext().execute_with(|| {
			type DoubleMap = self::frame_system::AppendableDM<Runtime>;

			let key1 = 17u32;
			let key2 = 18u32;

			DoubleMap::insert(&key1, &key2, &vec![1]);
			DoubleMap::append(&key1, &key2, 2);
			assert_eq!(DoubleMap::get(&key1, &key2), &[1, 2]);
		});
	}

	#[test]
	fn double_map_mutate_exists_should_work() {
		new_test_ext().execute_with(|| {
			type DoubleMap = self::frame_system::DataDM<Runtime>;

			let (key1, key2) = (11, 13);

			// mutated
			DoubleMap::mutate_exists(key1, key2, |v| *v = Some(1));
			assert_eq!(DoubleMap::get(&key1, key2), 1);

			// removed if mutated to `None`
			DoubleMap::mutate_exists(key1, key2, |v| *v = None);
			assert!(!DoubleMap::contains_key(&key1, key2));
		});
	}

	#[test]
	fn double_map_try_mutate_exists_should_work() {
		new_test_ext().execute_with(|| {
			type DoubleMap = self::frame_system::DataDM<Runtime>;
			type TestResult = Result<(), &'static str>;

			let (key1, key2) = (11, 13);

			// mutated if `Ok`
			assert_ok!(DoubleMap::try_mutate_exists(key1, key2, |v| -> TestResult {
				*v = Some(1);
				Ok(())
			}));
			assert_eq!(DoubleMap::get(&key1, key2), 1);

			// no-op if `Err`
			assert_noop!(
				DoubleMap::try_mutate_exists(key1, key2, |v| -> TestResult {
					*v = Some(2);
					Err("nah")
				}),
				"nah"
			);

			// removed if mutated to`None`
			assert_ok!(DoubleMap::try_mutate_exists(key1, key2, |v| -> TestResult {
				*v = None;
				Ok(())
			}));
			assert!(!DoubleMap::contains_key(&key1, key2));
		});
	}

	fn expected_metadata() -> PalletStorageMetadataIR {
		PalletStorageMetadataIR {
			prefix: "System",
			entries: vec![
				StorageEntryMetadataIR {
					name: "Data",
					modifier: StorageEntryModifierIR::Default,
					ty: StorageEntryTypeIR::Map {
						hashers: vec![StorageHasherIR::Twox64Concat],
						key: scale_info::meta_type::<u32>(),
						value: scale_info::meta_type::<u64>(),
					},
					default: vec![0, 0, 0, 0, 0, 0, 0, 0],
					docs: vec![],
				},
				StorageEntryMetadataIR {
					name: "OptionLinkedMap",
					modifier: StorageEntryModifierIR::Optional,
					ty: StorageEntryTypeIR::Map {
						hashers: vec![StorageHasherIR::Blake2_128Concat],
						key: scale_info::meta_type::<u32>(),
						value: scale_info::meta_type::<u32>(),
					},
					default: vec![0],
					docs: vec![],
				},
				StorageEntryMetadataIR {
					name: "GenericData",
					modifier: StorageEntryModifierIR::Default,
					ty: StorageEntryTypeIR::Map {
						hashers: vec![StorageHasherIR::Identity],
						key: scale_info::meta_type::<u32>(),
						value: scale_info::meta_type::<u32>(),
					},
					default: vec![0, 0, 0, 0],
					docs: vec![],
				},
				StorageEntryMetadataIR {
					name: "GenericData2",
					modifier: StorageEntryModifierIR::Optional,
					ty: StorageEntryTypeIR::Map {
						hashers: vec![StorageHasherIR::Blake2_128Concat],
						key: scale_info::meta_type::<u32>(),
						value: scale_info::meta_type::<u32>(),
					},
					default: vec![0],
					docs: vec![],
				},
				StorageEntryMetadataIR {
					name: "DataDM",
					modifier: StorageEntryModifierIR::Default,
					ty: StorageEntryTypeIR::Map {
						hashers: vec![
							StorageHasherIR::Twox64Concat,
							StorageHasherIR::Blake2_128Concat,
						],
						key: scale_info::meta_type::<(u32, u32)>(),
						value: scale_info::meta_type::<u64>(),
					},
					default: vec![0, 0, 0, 0, 0, 0, 0, 0],
					docs: vec![],
				},
				StorageEntryMetadataIR {
					name: "GenericDataDM",
					modifier: StorageEntryModifierIR::Default,
					ty: StorageEntryTypeIR::Map {
						hashers: vec![StorageHasherIR::Blake2_128Concat, StorageHasherIR::Identity],
						key: scale_info::meta_type::<(u32, u32)>(),
						value: scale_info::meta_type::<u32>(),
					},
					default: vec![0, 0, 0, 0],
					docs: vec![],
				},
				StorageEntryMetadataIR {
					name: "GenericData2DM",
					modifier: StorageEntryModifierIR::Optional,
					ty: StorageEntryTypeIR::Map {
						hashers: vec![
							StorageHasherIR::Blake2_128Concat,
							StorageHasherIR::Twox64Concat,
						],
						key: scale_info::meta_type::<(u32, u32)>(),
						value: scale_info::meta_type::<u32>(),
					},
					default: vec![0],
					docs: vec![],
				},
				StorageEntryMetadataIR {
					name: "AppendableDM",
					modifier: StorageEntryModifierIR::Default,
					ty: StorageEntryTypeIR::Map {
						hashers: vec![
							StorageHasherIR::Blake2_128Concat,
							StorageHasherIR::Blake2_128Concat,
						],
						key: scale_info::meta_type::<(u32, u32)>(),
						value: scale_info::meta_type::<Vec<u32>>(),
					},
					default: vec![0],
					docs: vec![],
				},
			],
		}
	}

	#[test]
	fn store_metadata() {
		let metadata = Pallet::<Runtime>::storage_metadata();
		pretty_assertions::assert_eq!(expected_metadata(), metadata);
	}

	parameter_types! {
		storage StorageParameter: u64 = 10;
	}

	#[test]
	fn check_storage_parameter_type_works() {
		TestExternalities::default().execute_with(|| {
			assert_eq!(sp_io::hashing::twox_128(b":StorageParameter:"), StorageParameter::key());

			assert_eq!(10, StorageParameter::get());

			StorageParameter::set(&300);
			assert_eq!(300, StorageParameter::get());
		})
	}
}

/// Prelude to be used alongside pallet macro, for ease of use.
pub mod pallet_prelude {
	#[cfg(feature = "std")]
	pub use crate::traits::GenesisBuild;
	pub use crate::{
		dispatch::{
			DispatchClass, DispatchError, DispatchResult, DispatchResultWithPostInfo, Parameter,
			Pays,
		},
		ensure,
		inherent::{InherentData, InherentIdentifier, ProvideInherent},
		storage,
		storage::{
			bounded_vec::BoundedVec,
			types::{
				CountedStorageMap, Key as NMapKey, OptionQuery, ResultQuery, StorageDoubleMap,
				StorageMap, StorageNMap, StorageValue, ValueQuery,
			},
		},
		traits::{
			ConstU32, EnsureOrigin, Get, GetDefault, GetStorageVersion, Hooks, IsType,
			PalletInfoAccess, StorageInfoTrait, StorageVersion, TypedGet,
		},
		Blake2_128, Blake2_128Concat, Blake2_256, CloneNoBound, DebugNoBound, EqNoBound, Identity,
		PartialEqNoBound, RuntimeDebug, RuntimeDebugNoBound, Twox128, Twox256, Twox64Concat,
	};
	pub use codec::{Decode, Encode, MaxEncodedLen};
	pub use frame_support::pallet_macros::*;
	pub use scale_info::TypeInfo;
	pub use sp_runtime::{
		traits::{MaybeSerializeDeserialize, Member, ValidateUnsigned},
		transaction_validity::{
			InvalidTransaction, TransactionLongevity, TransactionPriority, TransactionSource,
			TransactionTag, TransactionValidity, TransactionValidityError, UnknownTransaction,
			ValidTransaction,
		},
		MAX_MODULE_ERROR_ENCODED_SIZE,
	};
	pub use sp_std::marker::PhantomData;
	pub use sp_weights::Weight;
}

/// The `pallet` attribute macro defines a pallet that can be used with
/// [`construct_runtime!`]. It must be attached to a module named `pallet` as follows:
///
/// ```ignore
/// #[pallet]
/// pub mod pallet {
/// 	...
/// }
/// ```
///
/// Note that various types can be automatically imported using
/// [`frame_support::pallet_prelude`] and `frame_system::pallet_prelude`:
///
/// ```ignore
/// #[pallet]
/// pub mod pallet {
/// 	use frame_support::pallet_prelude::*;
/// 	use frame_system::pallet_prelude::*;
/// 	...
/// }
/// ```
///
/// # pallet::* Attributes
///
/// The `pallet` macro will parse any items within your `pallet` module that are annotated with
/// `#[pallet::*]` attributes. Some of these attributes are mandatory and some are optional,
/// and they can attach to different types of items within your pallet depending on the
/// attribute in question. The full list of `#[pallet::*]` attributes is shown below in the
/// order in which they are mentioned in this document:
///
/// * [`pallet::pallet`](#pallet-struct-placeholder-palletpallet-mandatory)
/// * [`pallet::config`](#config-trait-palletconfig-mandatory)
/// * [`pallet::constant`](#palletconstant)
/// * [`pallet::disable_frame_system_supertrait_check`](#disable_supertrait_check)
/// * [`pallet::generate_store($vis trait Store)`](#palletgenerate_storevis-trait-store)
/// * [`pallet::generate_storage_info`](#palletgenerate_storage_info)
/// * [`pallet::storage_version`](#palletstorage_version)
/// * [`pallet::hooks`](#hooks-pallethooks-optional)
/// * [`pallet::call`](#call-palletcall-optional)
/// * [`pallet::weight($expr)`](#palletweightexpr)
/// * [`pallet::compact`](#palletcompact-some_arg-some_type)
/// * [`pallet::call_index($idx)`](#palletcall_indexidx)
/// * [`pallet::extra_constants`](#extra-constants-palletextra_constants-optional)
/// * [`pallet::error`](#error-palleterror-optional)
/// * [`pallet::event`](#event-palletevent-optional)
/// * [`pallet::generate_deposit($visibility fn
///   deposit_event)`](#palletgenerate_depositvisibility-fn-deposit_event)
/// * [`pallet::storage`](#storage-palletstorage-optional)
/// * [`pallet::getter(fn $my_getter_fn_name)`](#palletgetterfn-my_getter_fn_name-optional)
/// * [`pallet::storage_prefix = "SomeName"`](#palletstorage_prefix--somename-optional)
/// * [`pallet::unbounded`](#palletunbounded-optional)
/// * [`pallet::whitelist_storage`](#palletwhitelist_storage-optional)
/// * [`cfg(..)`](#cfg-for-storage) (on storage items)
/// * [`pallet::type_value`](#type-value-pallettype_value-optional)
/// * [`pallet::genesis_config`](#genesis-config-palletgenesis_config-optional)
/// * [`pallet::genesis_build`](#genesis-build-palletgenesis_build-optional)
/// * [`pallet::inherent`](#inherent-palletinherent-optional)
/// * [`pallet::validate_unsigned`](#validate-unsigned-palletvalidate_unsigned-optional)
/// * [`pallet::origin`](#origin-palletorigin-optional)
/// * [`pallet::composite_enum`](#composite-enum-palletcomposite_enum-optional)
///
/// Note that at compile-time, the `#[pallet]` macro will analyze and expand all of these
/// attributes, ultimately removing their AST nodes before they can be parsed as real
/// attribute macro calls. This means that technically we do not need attribute macro
/// definitions for any of these attributes, however, for consistency and discoverability
/// reasons, we still maintain stub attribute macro definitions for all of these attributes in
/// the [`pallet_macros`] module which is automatically included in all pallets as part of the
/// pallet prelude. The actual "work" for all of these attribute macros can be found in the
/// macro expansion for `#[pallet]`.
///
/// Also note that in this document, pallet attributes are explained using the syntax of
/// non-instantiable pallets. For an example of an instantiable pallet, see [this
/// example](#example-of-an-instantiable-pallet).
///
/// # Dev Mode (`#[pallet(dev_mode)]`)
///
/// Specifying the argument `dev_mode` on the `#[pallet]` or `#[frame_support::pallet]`
/// attribute attached to your pallet module will allow you to enable dev mode for a pallet.
/// The aim of dev mode is to loosen some of the restrictions and requirements placed on
/// production pallets for easy tinkering and development. Dev mode pallets should not be used
/// in production. Enabling dev mode has the following effects:
///
/// * Weights no longer need to be specified on every `#[pallet::call]` declaration. By
///   default, dev mode pallets will assume a weight of zero (`0`) if a weight is not
///   specified. This is equivalent to specifying `#[weight(0)]` on all calls that do not
///   specify a weight.
/// * All storages are marked as unbounded, meaning you do not need to implement
///   `MaxEncodedLen` on storage types. This is equivalent to specifying `#[pallet::unbounded]`
///   on all storage type definitions.
///
/// Note that the `dev_mode` argument can only be supplied to the `#[pallet]` or
/// `#[frame_support::pallet]` attribute macro that encloses your pallet module. This argument
/// cannot be specified anywhere else, including but not limited to the `#[pallet::pallet]`
/// attribute macro.
///
/// <div class="example-wrap" style="display:inline-block"><pre class="compile_fail"
/// style="white-space:normal;font:inherit;">
/// <strong>WARNING</strong>:
/// You should not deploy or use dev mode pallets in production. Doing so can break your chain
/// and therefore should never be done. Once you are done tinkering, you should remove the
/// 'dev_mode' argument from your #[pallet] declaration and fix any compile errors before
/// attempting to use your pallet in a production scenario.
/// </pre></div>
///
/// # Pallet struct placeholder: `#[pallet::pallet]` (mandatory)
///
/// The pallet struct placeholder `#[pallet::pallet]` is mandatory and allows you to specify
/// pallet information.
///
/// The struct must be defined as follows:
/// ```ignore
/// #[pallet::pallet]
/// pub struct Pallet<T>(_);
/// ```
/// I.e. a regular struct definition named `Pallet`, with generic T and no where clause.
///
/// ## Macro expansion:
///
/// The macro adds this attribute to the struct definition:
/// ```ignore
/// #[derive(
/// 	frame_support::CloneNoBound,
/// 	frame_support::EqNoBound,
/// 	frame_support::PartialEqNoBound,
/// 	frame_support::RuntimeDebugNoBound,
/// )]
/// ```
/// and replaces the type `_` with `PhantomData<T>`. It also implements on the pallet:
/// * [`GetStorageVersion`](`traits::GetStorageVersion`)
/// * [`OnGenesis`](`traits::OnGenesis`): contains some logic to write the pallet version into
///   storage.
/// * `PalletErrorTypeInfo`: provides the type information for the pallet error, if defined.
///
/// It declares `type Module` type alias for `Pallet`, used by `construct_runtime`.
///
/// It implements [`PalletInfoAccess`](`traits::PalletInfoAccess') on `Pallet` to ease access
/// to pallet information given by [`frame_support::traits::PalletInfo`]. (The implementation
/// uses the associated type `frame_system::Config::PalletInfo`).
///
/// It implements [`StorageInfoTrait`](`traits::StorageInfoTrait`) on `Pallet` which give
/// information about all storages.
///
/// If the attribute `generate_store` is set then the macro creates the trait `Store` and
/// implements it on `Pallet`.
///
/// If the attribute `set_storage_max_encoded_len` is set then the macro calls
/// [`StorageInfoTrait`](`traits::StorageInfoTrait`) for each storage in the implementation of
/// [`StorageInfoTrait`](`traits::StorageInfoTrait`) for the pallet. Otherwise it implements
/// [`StorageInfoTrait`](`traits::StorageInfoTrait`) for the pallet using the
/// [`PartialStorageInfoTrait`](`traits::PartialStorageInfoTrait`) implementation of storages.
///
/// # Config trait: `#[pallet::config]` (mandatory)
///
/// The mandatory attribute `#[pallet::config]` defines the configurable options for the
/// pallet.
///
/// Item must be defined as:
///
/// ```ignore
/// #[pallet::config]
/// pub trait Config: frame_system::Config + $optionally_some_other_supertraits
/// $optional_where_clause
/// {
/// ...
/// }
/// ```
///
/// I.e. a regular trait definition named `Config`, with the supertrait
/// `frame_system::pallet::Config`, and optionally other supertraits and a where clause.
/// (Specifying other supertraits here is known as [tight
/// coupling](https://docs.substrate.io/reference/how-to-guides/pallet-design/use-tight-coupling/))
///
/// The associated type `RuntimeEvent` is reserved. If defined, it must have the bounds
/// `From<Event>` and `IsType<<Self as frame_system::Config>::RuntimeEvent>`.
///
/// [`pallet::event`](`frame_support::pallet_macros::event`) must be present if `RuntimeEvent`
/// exists as a config item in your `#[pallet::config]`.
///
/// Also see [`pallet::config`](`frame_support::pallet_macros::config`)
///
/// ## `pallet::constant`
///
/// The `#[pallet::constant]` attribute can be used to add an associated type trait bounded by
/// [`Get`](crate::traits::Get) from [`pallet::config`](#palletconfig) into metadata, e.g.:
///
/// ```ignore
/// #[pallet::config]
/// pub trait Config: frame_system::Config {
/// 	#[pallet::constant]
/// 	type Foo: Get<u32>;
/// }
/// ```
///
/// Also see [`pallet::constant`](`frame_support::pallet_macros::constant`)
///
/// ## `pallet::disable_frame_system_supertrait_check`
/// <a name="disable_supertrait_check"></a>
///
/// To bypass the `frame_system::Config` supertrait check, use the attribute
/// `pallet::disable_frame_system_supertrait_check`, e.g.:
///
/// ```ignore
/// #[pallet::config]
/// #[pallet::disable_frame_system_supertrait_check]
/// pub trait Config: pallet_timestamp::Config {}
/// ```
///
/// NOTE: Bypassing the `frame_system::Config` supertrait check is typically desirable when you
/// want to write an alternative to the `frame_system` pallet.
///
/// Also see
/// [`pallet::disable_frame_system_supertrait_check`](`frame_support::pallet_macros::disable_frame_system_supertrait_check`)
///
/// ## Macro expansion:
///
/// The macro expands pallet constant metadata with the information given by
/// `#[pallet::constant]`.
///
/// # `pallet::generate_store($vis trait Store)`
///
/// To generate a `Store` trait associating all storages, annotate your `Pallet` struct with
/// the attribute `#[pallet::generate_store($vis trait Store)]`, e.g.:
///
/// ```ignore
/// #[pallet::pallet]
/// #[pallet::generate_store(pub(super) trait Store)]
/// pub struct Pallet<T>(_);
/// ```
/// More precisely, the `Store` trait contains an associated type for each storage. It is
/// implemented for `Pallet` allowing access to the storage from pallet struct.
///
/// Thus when defining a storage named `Foo`, it can later be accessed from `Pallet` using
/// `<Pallet as Store>::Foo`.
///
/// NOTE: this attribute is only valid when applied _directly_ to your `Pallet` struct
/// definition.
///
/// Also see [`pallet::generate_store`](`frame_support::pallet_macros::generate_store`).
///
/// # `pallet::generate_storage_info`
///
/// To generate the full storage info (used for PoV calculation) use the attribute
/// `#[pallet::generate_storage_info]`, e.g.:
///
/// ```ignore
/// #[pallet::pallet]
/// #[pallet::generate_storage_info]
/// pub struct Pallet<T>(_);
/// ```
///
/// This requires all storage items to implement the trait [`traits::StorageInfoTrait`], thus
/// all keys and value types must be bound by [`pallet_prelude::MaxEncodedLen`]. Individual
/// storages can opt-out from this constraint by using `#[pallet::unbounded]` (see
/// `#[pallet::storage]` for more info).
///
/// Also see [`pallet::generate_storage_info`](`frame_support::pallet_macros::generate_storage_info`)
///
/// # `pallet::storage_version`
///
/// Because the [`pallet::pallet`](#pallet-struct-placeholder-palletpallet-mandatory) macro
/// implements [`traits::GetStorageVersion`], the current storage version needs to be
/// communicated to the macro. This can be done by using the `pallet::storage_version`
/// attribute:
///
/// ```ignore
/// const STORAGE_VERSION: StorageVersion = StorageVersion::new(5);
///
/// #[pallet::pallet]
/// #[pallet::storage_version(STORAGE_VERSION)]
/// pub struct Pallet<T>(_);
/// ```
///
/// If not present, the current storage version is set to the default value.
///
/// Also see [`pallet::storage_version`](`frame_support::pallet_macros::storage_version`)
///
/// # Hooks: `#[pallet::hooks]` (optional)
///
/// The `pallet::hooks` attribute allows you to specify a `Hooks` implementation for `Pallet`
/// that specifies pallet-specific logic.
///
/// The item the attribute attaches to must be defined as follows:
/// ```ignore
/// #[pallet::hooks]
/// impl<T: Config> Hooks<BlockNumberFor<T>> for Pallet<T> $optional_where_clause {
///     ...
/// }
/// ```
/// I.e. a regular trait implementation with generic bound: `T: Config`, for the trait
/// `Hooks<BlockNumberFor<T>>` (they are defined in preludes), for the type `Pallet<T>` and
/// with an optional where clause.
///
/// If no `#[pallet::hooks]` exists, then the following default implementation is
/// automatically generated:
/// ```ignore
/// #[pallet::hooks]
/// impl<T: Config> Hooks<BlockNumberFor<T>> for Pallet<T> {}
/// ```
///
/// Also see [`pallet::hooks`](`frame_support::pallet_macros::hooks`)
///
/// # Call: `#[pallet::call]` (optional)
///
/// Implementation of pallet dispatchables.
///
/// Item must be defined as:
/// ```ignore
/// #[pallet::call]
/// impl<T: Config> Pallet<T> {
/// 	/// $some_doc
/// 	#[pallet::weight($ExpressionResultingInWeight)]
/// 	pub fn $fn_name(
/// 		origin: OriginFor<T>,
/// 		$some_arg: $some_type,
/// 		// or with compact attribute: #[pallet::compact] $some_arg: $some_type,
/// 		...
/// 	) -> DispatchResultWithPostInfo { // or `-> DispatchResult`
/// 		...
/// 	}
/// 	...
/// }
/// ```
/// I.e. a regular type implementation, with generic `T: Config`, on type `Pallet<T>`, with
/// an optional where clause.
///
/// ## `#[pallet::weight($expr)]`
///
/// Each dispatchable needs to define a weight with `#[pallet::weight($expr)]` attribute, the
/// first argument must be `origin: OriginFor<T>`.
///
/// Also see [`pallet::weight`](`frame_support::pallet_macros::weight`)
///
/// ### `#[pallet::compact] $some_arg: $some_type`
///
/// Compact encoding for arguments can be achieved via `#[pallet::compact]`. The function must
/// return a `DispatchResultWithPostInfo` or `DispatchResult`.
///
/// Also see [`pallet::compact`](`frame_support::pallet_macros::compact`)
///
/// ## `#[pallet::call_index($idx)]`
///
/// Each dispatchable may also be annotated with the `#[pallet::call_index($idx)]` attribute,
/// which explicitly defines the codec index for the dispatchable function in the `Call` enum.
///
/// All call indexes start from 0, until it encounters a dispatchable function with a defined
/// call index. The dispatchable function that lexically follows the function with a defined
/// call index will have that call index, but incremented by 1, e.g. if there are 3
/// dispatchable functions `fn foo`, `fn bar` and `fn qux` in that order, and only `fn bar`
/// has a call index of 10, then `fn qux` will have an index of 11, instead of 1.
///
/// **WARNING**: modifying dispatchables, changing their order, removing some, etc., must be
/// done with care. Indeed this will change the outer runtime call type (which is an enum with
/// one variant per pallet), this outer runtime call can be stored on-chain (e.g. in
/// `pallet-scheduler`). Thus migration might be needed. To mitigate against some of this, the
/// `#[pallet::call_index($idx)]` attribute can be used to fix the order of the dispatchable so
/// that the `Call` enum encoding does not change after modification. As a general rule of
/// thumb, it is therefore adventageous to always add new calls to the end so you can maintain
/// the existing order of calls.
///
/// Also see [`pallet::call_index`](`frame_support::pallet_macros::call_index`)
///
/// # Extra constants: `#[pallet::extra_constants]` (optional)
///
/// Allows you to define some extra constants to be added into constant metadata.
///
/// Item must be defined as:
///
/// ```ignore
/// #[pallet::extra_constants]
/// impl<T: Config> Pallet<T> where $optional_where_clause {
/// 	/// $some_doc
/// 	$vis fn $fn_name() -> $some_return_type {
/// 		...
/// 	}
/// 	...
/// }
/// ```
/// I.e. a regular rust `impl` block with some optional where clause and functions with 0 args,
/// 0 generics, and some return type.
///
/// ## Macro expansion
///
/// The macro add some extra constants to pallet constant metadata.
///
/// Also see: [`pallet::extra_constants`](`frame_support::pallet_macros::extra_constants`)
///
/// # Error: `#[pallet::error]` (optional)
///
/// The `#[pallet::error]` attribute allows you to define an error enum that will be returned
/// from the dispatchable when an error occurs. The information for this error type is then
/// stored in metadata.
///
/// Item must be defined as:
///
/// ```ignore
/// #[pallet::error]
/// pub enum Error<T> {
/// 	/// $some_optional_doc
/// 	$SomeFieldLessVariant,
/// 	/// $some_more_optional_doc
/// 	$SomeVariantWithOneField(FieldType),
/// 	...
/// }
/// ```
/// I.e. a regular enum named `Error`, with generic `T` and fieldless or multiple-field
/// variants.
///
/// Any field type in the enum variants must implement [`scale_info::TypeInfo`] in order to be
/// properly used in the metadata, and its encoded size should be as small as possible,
/// preferably 1 byte in size in order to reduce storage size. The error enum itself has an
/// absolute maximum encoded size specified by [`MAX_MODULE_ERROR_ENCODED_SIZE`].
///
/// (1 byte can still be 256 different errors. The more specific the error, the easier it is to
/// diagnose problems and give a better experience to the user. Don't skimp on having lots of
/// individual error conditions.)
///
/// Field types in enum variants must also implement [`PalletError`](traits::PalletError),
/// otherwise the pallet will fail to compile. Rust primitive types have already implemented
/// the [`PalletError`](traits::PalletError) trait along with some commonly used stdlib types
/// such as [`Option`] and [`PhantomData`](`frame_support::dispatch::marker::PhantomData`), and
/// hence in most use cases, a manual implementation is not necessary and is discouraged.
///
/// The generic `T` must not bound anything and a `where` clause is not allowed. That said,
/// bounds and/or a where clause should not needed for any use-case.
///
/// Also see: [`pallet::error`](`frame_support::pallet_macros::error`)
///
/// # Event: `#[pallet::event]` (optional)
///
/// Allows you to define pallet events. Pallet events are stored under the `system` / `events`
/// key when the block is applied (and then replaced when the next block writes it's events).
///
/// The Event enum must be defined as follows:
///
/// ```ignore
/// #[pallet::event]
/// #[pallet::generate_deposit($visibility fn deposit_event)] // Optional
/// pub enum Event<$some_generic> $optional_where_clause {
/// 	/// Some doc
/// 	$SomeName($SomeType, $YetanotherType, ...),
/// 	...
/// }
/// ```
///
/// I.e. an enum (with named or unnamed fields variant), named `Event`, with generic: none or
/// `T` or `T: Config`, and optional w here clause.
///
/// Each field must implement [`Clone`], [`Eq`], [`PartialEq`], [`Encode`], [`Decode`], and
/// [`Debug`] (on std only). For ease of use, bound by the trait
/// [`Member`](`frame_support::pallet_prelude::Member`), available in
/// frame_support::pallet_prelude.
///
/// Also see [`pallet::event`](`frame_support::pallet_macros::event`)
///
/// ## `#[pallet::generate_deposit($visibility fn deposit_event)]`
///
/// The attribute `#[pallet::generate_deposit($visibility fn deposit_event)]` generates a
/// helper function on `Pallet` that handles deposit events.
///
/// NOTE: For instantiable pallets, the event must be generic over `T` and `I`.
///
/// Also see [`pallet::generate_deposit`](`frame_support::pallet_macros::generate_deposit`)
///
/// # Storage: `#[pallet::storage]` (optional)
///
/// The `#[pallet::storage]` attribute lets you define some abstract storage inside of runtime
/// storage and also set its metadata. This attribute can be used multiple times.
///
/// Item should be defined as:
///
/// ```ignore
/// #[pallet::storage]
/// #[pallet::getter(fn $getter_name)] // optional
/// $vis type $StorageName<$some_generic> $optional_where_clause
/// 	= $StorageType<$generic_name = $some_generics, $other_name = $some_other, ...>;
/// ```
///
/// or with unnamed generic:
///
/// ```ignore
/// #[pallet::storage]
/// #[pallet::getter(fn $getter_name)] // optional
/// $vis type $StorageName<$some_generic> $optional_where_clause
/// 	= $StorageType<_, $some_generics, ...>;
/// ```
///
/// I.e. it must be a type alias, with generics: `T` or `T: Config`. The aliased type must be
/// one of [`StorageValue`](`pallet_prelude::StorageValue`),
/// [`StorageMap`](`pallet_prelude::StorageMap`) or
/// [`StorageDoubleMap`](`pallet_prelude::StorageDoubleMap`). The generic arguments of the
/// storage type can be given in two manners: named and unnamed. For named generic arguments,
/// the name for each argument should match the name defined for it on the storage struct:
/// * [`StorageValue`](`pallet_prelude::StorageValue`) expects `Value` and optionally
///   `QueryKind` and `OnEmpty`,
/// * [`StorageMap`](`pallet_prelude::StorageMap`) expects `Hasher`, `Key`, `Value` and
///   optionally `QueryKind` and `OnEmpty`,
/// * [`CountedStorageMap`](`pallet_prelude::CountedStorageMap`) expects `Hasher`, `Key`,
///   `Value` and optionally `QueryKind` and `OnEmpty`,
/// * [`StorageDoubleMap`](`pallet_prelude::StorageDoubleMap`) expects `Hasher1`, `Key1`,
///   `Hasher2`, `Key2`, `Value` and optionally `QueryKind` and `OnEmpty`.
///
/// For unnamed generic arguments: Their first generic must be `_` as it is replaced by the
/// macro and other generic must declared as a normal generic type declaration.
///
/// The `Prefix` generic written by the macro is generated using
/// `PalletInfo::name::<Pallet<..>>()` and the name of the storage type. E.g. if runtime names
/// the pallet "MyExample" then the storage `type Foo<T> = ...` should use the prefix:
/// `Twox128(b"MyExample") ++ Twox128(b"Foo")`.
///
/// For the [`CountedStorageMap`](`pallet_prelude::CountedStorageMap`) variant, the `Prefix`
/// also implements
/// [`CountedStorageMapInstance`](`frame_support::storage::types::CountedStorageMapInstance`).
/// It also associates a [`CounterPrefix`](`pallet_prelude::CounterPrefix'), which is
/// implemented the same as above, but the storage prefix is prepend with `"CounterFor"`. E.g.
/// if runtime names the pallet "MyExample" then the storage `type Foo<T> =
/// CountedStorageaMap<...>` will store its counter at the prefix: `Twox128(b"MyExample") ++
/// Twox128(b"CounterForFoo")`.
///
/// E.g:
///
/// ```ignore
/// #[pallet::storage]
/// pub(super) type MyStorage<T> = StorageMap<Hasher = Blake2_128Concat, Key = u32, Value = u32>;
/// ```
///
/// In this case the final prefix used by the map is `Twox128(b"MyExample") ++
/// Twox128(b"OtherName")`.
///
/// Also see [`pallet::storage`](`frame_support::pallet_macros::storage`)
///
/// ## `#[pallet::getter(fn $my_getter_fn_name)]` (optional)
///
/// The optional attribute `#[pallet::getter(fn $my_getter_fn_name)]` allows you to define a
/// getter function on `Pallet`.
///
/// Also see [`pallet::getter`](`frame_support::pallet_macros::getter`)
///
/// ## `#[pallet::storage_prefix = "SomeName"]` (optional)
///
/// The optional attribute `#[pallet::storage_prefix = "SomeName"]` allows you to define the
/// storage prefix to use, see how `Prefix` generic is implemented above. This is helpful if
/// you wish to rename the storage field but don't want to perform a migration.
///
/// E.g:
///
/// ```ignore
/// #[pallet::storage]
/// #[pallet::storage_prefix = "foo"]
/// #[pallet::getter(fn my_storage)]
/// pub(super) type MyStorage<T> = StorageMap<Hasher = Blake2_128Concat, Key = u32, Value = u32>;
/// ```
///
/// or
///
/// ```ignore
/// #[pallet::storage]
/// #[pallet::getter(fn my_storage)]
/// pub(super) type MyStorage<T> = StorageMap<_, Blake2_128Concat, u32, u32>;
/// ```
///
/// Also see [`pallet::storage_prefix`](`frame_support::pallet_macros::storage_prefix`)
///
/// ## `#[pallet::unbounded]` (optional)
///
/// The optional attribute `#[pallet::unbounded]` declares the storage as unbounded. When
/// implementating the storage info (when `#[pallet::generate_storage_info]` is specified on
/// the pallet struct placeholder), the size of the storage will be declared as unbounded. This
/// can be useful for storage which can never go into PoV (Proof of Validity).
///
/// Also see [`pallet::unbounded`](`frame_support::pallet_macros::unbounded`)
///
/// ## `#[pallet::whitelist_storage]` (optional)
///
/// The optional attribute `#[pallet::whitelist_storage]` will declare the storage as
/// whitelisted from benchmarking.
///
/// See
/// [`pallet::whitelist_storage`](frame_support::pallet_macros::whitelist_storage)
/// for more info.
///
///	## `#[cfg(..)]` (for storage)
/// The optional attributes `#[cfg(..)]` allow conditional compilation for the storage.
///
/// E.g:
///
/// ```ignore
/// #[cfg(feature = "my-feature")]
/// #[pallet::storage]
/// pub(super) type MyStorage<T> = StorageValue<Value = u32>;
/// ```
///
/// All the `cfg` attributes are automatically copied to the items generated for the storage,
/// i.e. the getter, storage prefix, and the metadata element etc.
///
/// Any type placed as the `QueryKind` parameter must implement
/// [`frame_support::storage::types::QueryKindTrait`]. There are 3 implementations of this
/// trait by default:
///
/// 1. [`OptionQuery`](`frame_support::storage::types::OptionQuery`), the default `QueryKind`
///    used when this type parameter is omitted. Specifying this as the `QueryKind` would cause
///    storage map APIs that return a `QueryKind` to instead return an [`Option`], returning
///    `Some` when a value does exist under a specified storage key, and `None` otherwise.
/// 2. [`ValueQuery`](`frame_support::storage::types::ValueQuery`) causes storage map APIs that
///    return a `QueryKind` to instead return the value type. In cases where a value does not
///    exist under a specified storage key, the `OnEmpty` type parameter on `QueryKindTrait` is
///    used to return an appropriate value.
/// 3. [`ResultQuery`](`frame_support::storage::types::ResultQuery`) causes storage map APIs
///    that return a `QueryKind` to instead return a `Result<T, E>`, with `T` being the value
///    type and `E` being the pallet error type specified by the `#[pallet::error]` attribute.
///    In cases where a value does not exist under a specified storage key, an `Err` with the
///    specified pallet error variant is returned.
///
/// NOTE: If the `QueryKind` generic parameter is still generic at this stage or is using some
/// type alias then the generation of the getter might fail. In this case the getter can be
/// implemented manually.
///
/// NOTE: The generic `Hasher` must implement the [`StorageHasher`] trait (or the type is not
/// usable at all). We use [`StorageHasher::METADATA`] for the metadata of the hasher of the
/// storage item. Thus generic hasher is supported.
///
/// ## Macro expansion
///
/// For each storage item the macro generates a struct named
/// `_GeneratedPrefixForStorage$NameOfStorage`, and implements
/// [`StorageInstance`](traits::StorageInstance) on it using the pallet and storage name. It
/// then uses it as the first generic of the aliased type. For
/// [`CountedStorageMap`](`pallet_prelude::CountedStorageMap`),
/// [`CountedStorageMapInstance`](`frame_support::storage::types::CountedStorageMapInstance`)
/// is implemented, and another similar struct is generated.
///
/// For a named generic, the macro will reorder the generics, and remove the names.
///
/// The macro implements the function `storage_metadata` on the `Pallet` implementing the
/// metadata for all storage items based on their kind:
/// * for a storage value, the type of the value is copied into the metadata
/// * for a storage map, the type of the values and the key's type is copied into the metadata
/// * for a storage double map, the type of the values, and the types of `key1` and `key2` are
///   copied into the metadata.
///
/// # Type value: `#[pallet::type_value]` (optional)
///
/// The `#[pallet::type_value]` attribute lets you define a struct implementing the
/// [`Get`](crate::traits::Get) trait to ease use of storage types. This attribute is meant to
/// be used alongside [`#[pallet::storage]`](#storage-palletstorage-optional) to define a
/// storage's default value. This attribute can be used multiple times.
///
/// Item must be defined as:
///
/// ```ignore
/// #[pallet::type_value]
/// fn $MyDefaultName<$some_generic>() -> $default_type $optional_where_clause { $expr }
/// ```
///
/// I.e.: a function definition with generics none or `T: Config` and a returned type.
///
/// E.g.:
///
/// ```ignore
/// #[pallet::type_value]
/// fn MyDefault<T: Config>() -> T::Balance { 3.into() }
/// ```
///
/// Also see [`pallet::type_value`](`frame_support::pallet_macros::type_value`)
///
/// # Genesis config: `#[pallet::genesis_config]` (optional)
///
/// The `#[pallet::genesis_config]` attribute allows you to define the genesis configuration
/// for the pallet.
///
/// Item is defined as either an enum or a struct. It needs to be public and implement the
/// trait [`GenesisBuild`](`traits::GenesisBuild`) with
/// [`#[pallet::genesis_build]`](#genesis-build-palletgenesis_build-optional). The type
/// generics are constrained to be either none, or `T` or `T: Config`.
///
/// E.g:
///
/// ```ignore
/// #[pallet::genesis_config]
/// pub struct GenesisConfig<T: Config> {
/// 	_myfield: BalanceOf<T>,
/// }
/// ```
///
/// Also see [`pallet::genesis_config`](`frame_support::pallet_macros::genesis_config`)
///
/// # Genesis build: `#[pallet::genesis_build]` (optional)
///
/// The `#[pallet::genesis_build]` attribute allows you to define how `genesis_configuration`
/// is built. This takes as input the `GenesisConfig` type (as `self`) and constructs the
/// pallet's initial state.
///
/// The impl must be defined as:
///
/// ```ignore
/// #[pallet::genesis_build]
/// impl<T: Config> GenesisBuild<T> for GenesisConfig<$maybe_generics> {
/// 	fn build(&self) { $expr }
/// }
/// ```
///
/// I.e. a trait implementation with generic `T: Config`, of trait `GenesisBuild<T>` on
/// type `GenesisConfig` with generics none or `T`.
///
/// E.g.:
///
/// ```ignore
/// #[pallet::genesis_build]
/// impl<T: Config> GenesisBuild<T> for GenesisConfig {
/// 	fn build(&self) {}
/// }
/// ```
///
/// Also see [`pallet::genesis_build`](`frame_support::pallet_macros::genesis_build`)
///
/// # Inherent: `#[pallet::inherent]` (optional)
///
/// The `#[pallet::inherent]` attribute allows the pallet to provide some
/// [inherent](https://docs.substrate.io/fundamentals/transaction-types/#inherent-transactions).
/// An inherent is some piece of data that is inserted by a block authoring node at block
/// creation time and can either be accepted or rejected by validators based on whether the
/// data falls within an acceptable range.
///
/// The most common inherent is the `timestamp` that is inserted into every block. Since there
/// is no way to validate timestamps, validators simply check that the timestamp reported by
/// the block authoring node falls within an acceptable range.
///
/// Item must be defined as:
///
/// ```ignore
/// #[pallet::inherent]
/// impl<T: Config> ProvideInherent for Pallet<T> {
/// 	// ... regular trait implementation
/// }
/// ```
///
/// I.e. a trait implementation with bound `T: Config`, of trait
/// [`ProvideInherent`](`pallet_prelude::ProvideInherent`) for type `Pallet<T>`, and some
/// optional where clause.
///
/// Also see [`pallet::inherent`](`frame_support::pallet_macros::inherent`)
///
/// # Validate unsigned: `#[pallet::validate_unsigned]` (optional)
///
/// The `#[pallet::validate_unsigned]` attribute allows the pallet to validate some unsigned
/// transaction:
///
/// Item must be defined as:
///
/// ```ignore
/// #[pallet::validate_unsigned]
/// impl<T: Config> ValidateUnsigned for Pallet<T> {
/// 	// ... regular trait implementation
/// }
/// ```
///
/// I.e. a trait implementation with bound `T: Config`, of trait
/// [`ValidateUnsigned`](`pallet_prelude::ValidateUnsigned`) for type `Pallet<T>`, and some
/// optional where clause.
///
/// NOTE: There is also the [`sp_runtime::traits::SignedExtension`] trait that can be used to
/// add some specific logic for transaction validation.
///
/// Also see [`pallet::validate_unsigned`](`frame_support::pallet_macros::validate_unsigned`)
///
/// # Origin: `#[pallet::origin]` (optional)
///
/// The `#[pallet::origin]` attribute allows you to define some origin for the pallet.
///
/// Item must be either a type alias, an enum, or a struct. It needs to be public.
///
/// E.g.:
///
/// ```ignore
/// #[pallet::origin]
/// pub struct Origin<T>(PhantomData<(T)>);
/// ```
///
/// **WARNING**: modifying origin changes the outer runtime origin. This outer runtime origin
/// can be stored on-chain (e.g. in `pallet-scheduler`), thus any change must be done with care
/// as it might require some migration.
///
/// NOTE: for instantiable pallets, the origin must be generic over `T` and `I`.
///
/// Also see [`pallet::origin`](`frame_support::pallet_macros::origin`)
///
/// # Composite enum `#[pallet::composite_enum]` (optional)
///
/// The `#[pallet::composite_enum]` attribute allows you to define an enum on the pallet which
/// will then instruct `construct_runtime` to amalgamate all similarly-named enums from other
/// pallets into an aggregate enum. This is similar in principle with how the aggregate enum is
/// generated for `#[pallet::event]` or `#[pallet::error]`.
///
/// The item tagged with `#[pallet::composite_enum]` MUST be an enum declaration, and can ONLY
/// be the following identifiers: `FreezeReason`, `HoldReason`, `LockId` or `SlashReason`.
/// Custom identifiers are not supported.
///
/// NOTE: For ease of usage, when no `#[derive]` attributes are detected, the
/// `#[pallet::composite_enum]` attribute will automatically derive the following traits for
/// the enum:
///
/// ```ignore
/// Copy, Clone, Eq, PartialEq, Ord, PartialOrd, Encode, Decode, MaxEncodedLen, TypeInfo,
/// RuntimeDebug
/// ```
///
/// The inverse is also true: if there are any #[derive] attributes present for the enum, then
/// the attribute will not automatically derive any of the traits described above.
///
/// # General notes on instantiable pallets
///
/// An instantiable pallet is one where Config is generic, i.e. `Config<I>`. This allows
/// runtime to implement multiple instances of the pallet, by using different types for the
/// generic. This is the sole purpose of the generic `I`, but because
/// [`PalletInfo`](`traits::PalletInfo`) requires the `Pallet` placeholder to be static, it is
/// important to bound by `'static` whenever [`PalletInfo`](`traits::PalletInfo`) can be used.
/// Additionally, in order to make an instantiable pallet usable as a regular pallet without an
/// instance, it is important to bound by `= ()` on every type.
///
/// Thus impl bound looks like `impl<T: Config<I>, I: 'static>`, and types look like
/// `SomeType<T, I=()>` or `SomeType<T: Config<I>, I: 'static = ()>`.
///
/// # Example of a non-instantiable pallet
///
/// ```
/// pub use pallet::*; // reexport in crate namespace for `construct_runtime!`
///
/// #[frame_support::pallet]
/// // NOTE: The name of the pallet is provided by `construct_runtime` and is used as
/// // the unique identifier for the pallet's storage. It is not defined in the pallet itself.
/// pub mod pallet {
/// 	use frame_support::pallet_prelude::*; // Import various types used in the pallet definition
/// 	use frame_system::pallet_prelude::*; // Import some system helper types.
///
/// 	type BalanceOf<T> = <T as Config>::Balance;
///
/// 	// Define the generic parameter of the pallet
/// 	// The macro parses `#[pallet::constant]` attributes and uses them to generate metadata
/// 	// for the pallet's constants.
/// 	#[pallet::config]
/// 	pub trait Config: frame_system::Config {
/// 		#[pallet::constant] // put the constant in metadata
/// 		type MyGetParam: Get<u32>;
/// 		type Balance: Parameter + MaxEncodedLen + From<u8>;
/// 		type RuntimeEvent: From<Event<Self>> + IsType<<Self as frame_system::Config>::RuntimeEvent>;
/// 	}
///
/// 	// Define some additional constant to put into the constant metadata.
/// 	#[pallet::extra_constants]
/// 	impl<T: Config> Pallet<T> {
/// 		/// Some description
/// 		fn exra_constant_name() -> u128 { 4u128 }
/// 	}
///
/// 	// Define the pallet struct placeholder, various pallet function are implemented on it.
/// 	#[pallet::pallet]
/// 	#[pallet::generate_store(pub(super) trait Store)]
/// 	pub struct Pallet<T>(_);
///
/// 	// Implement the pallet hooks.
/// 	#[pallet::hooks]
/// 	impl<T: Config> Hooks<BlockNumberFor<T>> for Pallet<T> {
/// 		fn on_initialize(_n: BlockNumberFor<T>) -> Weight {
/// 			unimplemented!();
/// 		}
///
/// 		// can implement also: on_finalize, on_runtime_upgrade, offchain_worker, ...
/// 		// see `Hooks` trait
/// 	}
///
/// 	// Declare Call struct and implement dispatchables.
/// 	//
/// 	// WARNING: Each parameter used in functions must implement: Clone, Debug, Eq, PartialEq,
/// 	// Codec.
/// 	//
/// 	// The macro parses `#[pallet::compact]` attributes on function arguments and implements
/// 	// the `Call` encoding/decoding accordingly.
/// 	#[pallet::call]
/// 	impl<T: Config> Pallet<T> {
/// 		/// Doc comment put in metadata
/// 		#[pallet::weight(0)] // Defines weight for call (function parameters are in scope)
/// 		pub fn toto(
/// 			origin: OriginFor<T>,
/// 			#[pallet::compact] _foo: u32,
/// 		) -> DispatchResultWithPostInfo {
/// 			let _ = origin;
/// 			unimplemented!();
/// 		}
/// 	}
///
/// 	// Declare the pallet `Error` enum (this is optional).
/// 	// The macro generates error metadata using the doc comment on each variant.
/// 	#[pallet::error]
/// 	pub enum Error<T> {
/// 		/// doc comment put into metadata
/// 		InsufficientProposersBalance,
/// 	}
///
/// 	// Declare pallet Event enum (this is optional).
/// 	//
/// 	// WARNING: Each type used in variants must implement: Clone, Debug, Eq, PartialEq, Codec.
/// 	//
/// 	// The macro generates event metadata, and derive Clone, Debug, Eq, PartialEq and Codec
/// 	#[pallet::event]
/// 	// Generate a funciton on Pallet to deposit an event.
/// 	#[pallet::generate_deposit(pub(super) fn deposit_event)]
/// 	pub enum Event<T: Config> {
/// 		/// doc comment put in metadata
/// 		// `<T as frame_system::Config>::AccountId` is not defined in metadata list, the last
/// 		// Thus the metadata is `<T as frame_system::Config>::AccountId`.
/// 		Proposed(<T as frame_system::Config>::AccountId),
/// 		/// doc
/// 		// here metadata will be `Balance` as define in metadata list
/// 		Spending(BalanceOf<T>),
/// 		// here metadata will be `Other` as define in metadata list
/// 		Something(u32),
/// 	}
///
/// 	// Define a struct which implements `frame_support::traits::Get<T::Balance>` (optional).
/// 	#[pallet::type_value]
/// 	pub(super) fn MyDefault<T: Config>() -> T::Balance { 3.into() }
///
/// 	// Declare a storage item. Any amount of storage items can be declared (optional).
/// 	//
/// 	// Is expected either `StorageValue`, `StorageMap` or `StorageDoubleMap`.
/// 	// The macro generates the prefix type and replaces the first generic `_`.
/// 	//
/// 	// The macro expands the metadata for the storage item with the type used:
/// 	// * for a storage value the type of the value is copied into the metadata
/// 	// * for a storage map the type of the values and the type of the key is copied into the metadata
/// 	// * for a storage double map the types of the values and keys are copied into the
/// 	//   metadata.
/// 	//
/// 	// NOTE: The generic `Hasher` must implement the `StorageHasher` trait (or the type is not
/// 	// usable at all). We use [`StorageHasher::METADATA`] for the metadata of the hasher of the
/// 	// storage item. Thus generic hasher is supported.
/// 	#[pallet::storage]
/// 	pub(super) type MyStorageValue<T: Config> =
/// 		StorageValue<Value = T::Balance, QueryKind = ValueQuery, OnEmpty = MyDefault<T>>;
///
/// 	// Another storage declaration
/// 	#[pallet::storage]
/// 	#[pallet::getter(fn my_storage)]
/// 	#[pallet::storage_prefix = "SomeOtherName"]
/// 	pub(super) type MyStorage<T> =
/// 		StorageMap<Hasher = Blake2_128Concat, Key = u32, Value = u32>;
///
/// 	// Declare the genesis config (optional).
/// 	//
/// 	// The macro accepts either a struct or an enum; it checks that generics are consistent.
/// 	//
/// 	// Type must implement the `Default` trait.
/// 	#[pallet::genesis_config]
/// 	#[derive(Default)]
/// 	pub struct GenesisConfig {
/// 		_myfield: u32,
/// 	}
///
/// 	// Declare genesis builder. (This is need only if GenesisConfig is declared)
/// 	#[pallet::genesis_build]
/// 	impl<T: Config> GenesisBuild<T> for GenesisConfig {
/// 		fn build(&self) {}
/// 	}
///
/// 	// Declare a pallet origin (this is optional).
/// 	//
/// 	// The macro accept type alias or struct or enum, it checks generics are consistent.
/// 	#[pallet::origin]
/// 	pub struct Origin<T>(PhantomData<T>);
///
/// 	// Declare validate_unsigned implementation (this is optional).
/// 	#[pallet::validate_unsigned]
/// 	impl<T: Config> ValidateUnsigned for Pallet<T> {
/// 		type Call = Call<T>;
/// 		fn validate_unsigned(
/// 			source: TransactionSource,
/// 			call: &Self::Call
/// 		) -> TransactionValidity {
/// 			Err(TransactionValidityError::Invalid(InvalidTransaction::Call))
/// 		}
/// 	}
///
/// 	// Declare inherent provider for pallet (this is optional).
/// 	#[pallet::inherent]
/// 	impl<T: Config> ProvideInherent for Pallet<T> {
/// 		type Call = Call<T>;
/// 		type Error = InherentError;
///
/// 		const INHERENT_IDENTIFIER: InherentIdentifier = INHERENT_IDENTIFIER;
///
/// 		fn create_inherent(_data: &InherentData) -> Option<Self::Call> {
/// 			unimplemented!();
/// 		}
///
/// 		fn is_inherent(_call: &Self::Call) -> bool {
/// 			unimplemented!();
/// 		}
/// 	}
///
/// 	// Regular rust code needed for implementing ProvideInherent trait
///
/// 	#[derive(codec::Encode, sp_runtime::RuntimeDebug)]
/// 	#[cfg_attr(feature = "std", derive(codec::Decode))]
/// 	pub enum InherentError {
/// 	}
///
/// 	impl sp_inherents::IsFatalError for InherentError {
/// 		fn is_fatal_error(&self) -> bool {
/// 			unimplemented!();
/// 		}
/// 	}
///
/// 	pub const INHERENT_IDENTIFIER: sp_inherents::InherentIdentifier = *b"testpall";
/// }
/// ```
///
/// # Example of an instantiable pallet
///
/// ```
/// pub use pallet::*;
///
/// #[frame_support::pallet]
/// pub mod pallet {
/// 	use frame_support::pallet_prelude::*;
/// 	use frame_system::pallet_prelude::*;
///
/// 	type BalanceOf<T, I = ()> = <T as Config<I>>::Balance;
///
/// 	#[pallet::config]
/// 	pub trait Config<I: 'static = ()>: frame_system::Config {
/// 		#[pallet::constant]
/// 		type MyGetParam: Get<u32>;
/// 		type Balance: Parameter + MaxEncodedLen + From<u8>;
/// 		type RuntimeEvent: From<Event<Self, I>> + IsType<<Self as frame_system::Config>::RuntimeEvent>;
/// 	}
///
/// 	#[pallet::extra_constants]
/// 	impl<T: Config<I>, I: 'static> Pallet<T, I> {
/// 		/// Some description
/// 		fn extra_constant_name() -> u128 { 4u128 }
/// 	}
///
/// 	#[pallet::pallet]
/// 	#[pallet::generate_store(pub(super) trait Store)]
/// 	pub struct Pallet<T, I = ()>(PhantomData<(T, I)>);
///
/// 	#[pallet::hooks]
/// 	impl<T: Config<I>, I: 'static> Hooks<BlockNumberFor<T>> for Pallet<T, I> {
/// 	}
///
/// 	#[pallet::call]
/// 	impl<T: Config<I>, I: 'static> Pallet<T, I> {
/// 		/// Doc comment put in metadata
/// 		#[pallet::weight(0)]
/// 		pub fn toto(origin: OriginFor<T>, #[pallet::compact] _foo: u32) -> DispatchResultWithPostInfo {
/// 			let _ = origin;
/// 			unimplemented!();
/// 		}
/// 	}
///
/// 	#[pallet::error]
/// 	pub enum Error<T, I = ()> {
/// 		/// doc comment put into metadata
/// 		InsufficientProposersBalance,
/// 	}
///
/// 	#[pallet::event]
/// 	#[pallet::generate_deposit(pub(super) fn deposit_event)]
/// 	pub enum Event<T: Config<I>, I: 'static = ()> {
/// 		/// doc comment put in metadata
/// 		Proposed(<T as frame_system::Config>::AccountId),
/// 		/// doc
/// 		Spending(BalanceOf<T, I>),
/// 		Something(u32),
/// 	}
///
/// 	#[pallet::type_value]
/// 	pub(super) fn MyDefault<T: Config<I>, I: 'static>() -> T::Balance { 3.into() }
///
/// 	#[pallet::storage]
/// 	pub(super) type MyStorageValue<T: Config<I>, I: 'static = ()> =
/// 		StorageValue<Value = T::Balance, QueryKind = ValueQuery, OnEmpty = MyDefault<T, I>>;
///
/// 	#[pallet::storage]
/// 	#[pallet::getter(fn my_storage)]
/// 	#[pallet::storage_prefix = "SomeOtherName"]
/// 	pub(super) type MyStorage<T, I = ()> =
/// 		StorageMap<Hasher = Blake2_128Concat, Key = u32, Value = u32>;
///
/// 	#[pallet::genesis_config]
/// 	#[derive(Default)]
/// 	pub struct GenesisConfig {
/// 		_myfield: u32,
/// 	}
///
/// 	#[pallet::genesis_build]
/// 	impl<T: Config<I>, I: 'static> GenesisBuild<T, I> for GenesisConfig {
/// 		fn build(&self) {}
/// 	}
///
/// 	#[pallet::origin]
/// 	pub struct Origin<T, I = ()>(PhantomData<(T, I)>);
///
/// 	#[pallet::validate_unsigned]
/// 	impl<T: Config<I>, I: 'static> ValidateUnsigned for Pallet<T, I> {
/// 		type Call = Call<T, I>;
/// 		fn validate_unsigned(
/// 			source: TransactionSource,
/// 			call: &Self::Call
/// 		) -> TransactionValidity {
/// 			Err(TransactionValidityError::Invalid(InvalidTransaction::Call))
/// 		}
/// 	}
///
/// 	#[pallet::inherent]
/// 	impl<T: Config<I>, I: 'static> ProvideInherent for Pallet<T, I> {
/// 		type Call = Call<T, I>;
/// 		type Error = InherentError;
///
/// 		const INHERENT_IDENTIFIER: InherentIdentifier = INHERENT_IDENTIFIER;
///
/// 		fn create_inherent(_data: &InherentData) -> Option<Self::Call> {
/// 			unimplemented!();
/// 		}
///
/// 		fn is_inherent(_call: &Self::Call) -> bool {
/// 			unimplemented!();
/// 		}
/// 	}
///
/// 	// Regular rust code needed for implementing ProvideInherent trait
///
/// 	#[derive(codec::Encode, sp_runtime::RuntimeDebug)]
/// 	#[cfg_attr(feature = "std", derive(codec::Decode))]
/// 	pub enum InherentError {
/// 	}
///
/// 	impl sp_inherents::IsFatalError for InherentError {
/// 		fn is_fatal_error(&self) -> bool {
/// 			unimplemented!();
/// 		}
/// 	}
///
/// 	pub const INHERENT_IDENTIFIER: sp_inherents::InherentIdentifier = *b"testpall";
/// }
/// ```
///
/// # Upgrade guidelines
///
/// 1. Export the metadata of the pallet for later checks
///     - run your node with the pallet active
///     - query the metadata using the `state_getMetadata` RPC and curl, or use `subsee -p
///       <PALLET_NAME> > meta.json`
/// 2. Generate the template upgrade for the pallet provided by `decl_storage` with the
///     environment variable `PRINT_PALLET_UPGRADE`: `PRINT_PALLET_UPGRADE=1 cargo check -p
///     my_pallet`. This template can be used as it contains all information for storages,
///     genesis config and genesis build.
/// 3. Reorganize the pallet to have the trait `Config`, `decl_*` macros,
///     [`ValidateUnsigned`](`pallet_prelude::ValidateUnsigned`),
///     [`ProvideInherent`](`pallet_prelude::ProvideInherent`), and Origin` all together in one
///     file. Suggested order:
///     * `Config`,
///     * `decl_module`,
///     * `decl_event`,
///     * `decl_error`,
///     * `decl_storage`,
///     * `origin`,
///     * `validate_unsigned`,
///     * `provide_inherent`, so far it should compile and all be correct.
/// 4. start writing the new pallet module
/// 	```ignore
/// 	pub use pallet::*;
///
/// 	#[frame_support::pallet]
/// 	pub mod pallet {
/// 		use frame_support::pallet_prelude::*;
/// 		use frame_system::pallet_prelude::*;
/// 		use super::*;
///
/// 		#[pallet::pallet]
/// 		#[pallet::generate_store($visibility_of_trait_store trait Store)]
/// 		// NOTE: if the visibility of trait store is private but you want to make it available
/// 		// in super, then use `pub(super)` or `pub(crate)` to make it available in crate.
/// 		pub struct Pallet<T>(_);
/// 		// pub struct Pallet<T, I = ()>(PhantomData<T>); // for instantiable pallet
/// 	}
/// 	```
/// 5. **migrate Config**: move trait into the module with
///     * all const in `decl_module` to [`#[pallet::constant]`](#palletconstant)
///     * add the bound `IsType<<Self as frame_system::Config>::RuntimeEvent>` to `type
///       RuntimeEvent`
/// 7. **migrate decl_module**: write:
/// 	```ignore
/// 	#[pallet::hooks]
/// 	impl<T: Config> Hooks for Pallet<T> {
/// 	}
/// 	```
///     and write inside `on_initialize`, `on_finalize`, `on_runtime_upgrade`,
///     `offchain_worker`, and `integrity_test`.
///
/// 	then write:
/// 	```ignore
/// 	#[pallet::call]
/// 	impl<T: Config> Pallet<T> {
/// 	}
/// 	```
///     and write inside all the calls in `decl_module` with a few changes in the signature:
///     - origin must now be written completely, e.g. `origin: OriginFor<T>`
///     - result type must be `DispatchResultWithPostInfo`, you need to write it and also you
///    might need to put `Ok(().into())` at the end or the function.
///     - `#[compact]` must now be written
///       [`#[pallet::compact]`](#palletcompact-some_arg-some_type)
///     - `#[weight = ..]` must now be written [`#[pallet::weight(..)]`](#palletweightexpr)
///
/// 7. **migrate event**: rewrite as a simple enum with the attribute
///    [`#[pallet::event]`](#event-palletevent-optional), use [`#[pallet::generate_deposit($vis
///    fn deposit_event)]`](#event-palletevent-optional) to generate `deposit_event`,
/// 8. **migrate error**: rewrite it with attribute
///    [`#[pallet::error]`](#error-palleterror-optional).
/// 9. **migrate storage**: `decl_storage` provide an upgrade template (see 3.). All storages,
///     genesis config, genesis build and default implementation of genesis config can be
///     taken from it directly.
///
///     Otherwise here is the manual process:
///
///     first migrate the genesis logic. write:
/// 	```ignore
/// 	#[pallet::genesis_config]
/// 	struct GenesisConfig {
/// 		// fields of add_extra_genesis
/// 	}
/// 	impl Default for GenesisConfig {
/// 		// type default or default provided for fields
/// 	}
/// 	#[pallet::genesis_build]
/// 	impl<T: Config> GenesisBuild<T> for GenesisConfig {
/// 	// for instantiable pallet:
/// 	// `impl<T: Config, I: 'static> GenesisBuild<T, I> for GenesisConfig {
/// 		fn build() {
/// 			// The add_extra_genesis build logic
/// 		}
/// 	}
/// 	```
///     for each storage, if it contains `config(..)` then add fields, and make it default to
///     the value in `= ..;` or the type default if none, if it contains no build then also add
///     the logic to build the value. for each storage if it contains `build(..)` then add the
///     logic to `genesis_build`.
///
///     NOTE: within `decl_storage`: the individual config is executed first, followed by the
///     build and finally the `add_extra_genesis` build.
///
///     Once this is done you can migrate storages individually, a few notes:
///     - for private storage use `pub(crate) type ` or `pub(super) type` or nothing,
///     - for storages with `get(fn ..)` use [`#[pallet::getter(fn
///       ...)]`](#palletgetterfn-my_getter_fn_name-optional)
///     - for storages with value being `Option<$something>` make generic `Value` being
///       `$something` and generic `QueryKind` being `OptionQuery` (note: this is default).
///       Otherwise make `Value` the complete value type and `QueryKind` being `ValueQuery`.
///     - for storages with default value: `= $expr;` provide some specific `OnEmpty` generic.
///       To do so use of `#[pallet::type_value]` to generate the wanted struct to put.
///       example: `MyStorage: u32 = 3u32` would be written:
///
/// 	  	```ignore
/// 		#[pallet::type_value] fn MyStorageOnEmpty() -> u32 { 3u32 }
/// 		#[pallet::storage]
/// 		pub(super) type MyStorage<T> = StorageValue<_, u32, ValueQuery, MyStorageOnEmpty>;
/// 		```
///
///       NOTE: `decl_storage` also generates the functions `assimilate_storage` and
///       `build_storage` directly on `GenesisConfig`, and these are sometimes used in tests.
///       In order not to break they can be implemented manually, one can implement those
///       functions by calling the `GenesisBuild` implementation.
/// 10. **migrate origin**: move the origin to the pallet module to be under a
///     [`#[pallet::origin]`](#origin-palletorigin-optional) attribute
/// 11. **migrate validate_unsigned**: move the
///     [`ValidateUnsigned`](`pallet_prelude::ValidateUnsigned`) implementation to the pallet
///     module under a
///     [`#[pallet::validate_unsigned]`](#validate-unsigned-palletvalidate_unsigned-optional)
///     attribute
/// 12. **migrate provide_inherent**: move the
///     [`ProvideInherent`](`pallet_prelude::ProvideInherent`) implementation to the pallet
///     module under a [`#[pallet::inherent]`](#inherent-palletinherent-optional) attribute
/// 13. rename the usage of `Module` to `Pallet` inside the crate.
/// 14. migration is done, now double check the migration with the checking migration
///     guidelines shown below.
///
/// # Checking upgrade guidelines:
///
/// * compare metadata. Use [subsee](https://github.com/ascjones/subsee) to fetch the metadata
///   and do a diff of the resulting json before and after migration. This checks for:
/// 		* call, names, signature, docs
///     * event names, docs
///     * error names, docs
///     * storage names, hasher, prefixes, default value
///     * error, error, constant
/// * manually check that:
///     * `Origin` was moved inside the macro under
///       [`#[pallet::origin]`](#origin-palletorigin-optional) if it exists
///     * [`ValidateUnsigned`](`pallet_prelude::ValidateUnsigned`) was moved inside the macro
///       under
/// 	  [`#[pallet::validate_unsigned)]`](#validate-unsigned-palletvalidate_unsigned-optional)
/// 	  if it exists
///     * [`ProvideInherent`](`pallet_prelude::ProvideInherent`) was moved inside the macro
///       under [`#[pallet::inherent)]`](#inherent-palletinherent-optional) if it exists
///     * `on_initialize` / `on_finalize` / `on_runtime_upgrade` / `offchain_worker` were moved
///       to the `Hooks` implementation
///     * storages with `config(..)` were converted to `GenesisConfig` field, and their default
///       is `= $expr;` if the storage has a default value
///     * storages with `build($expr)` or `config(..)` were built in `GenesisBuild::build`
///     * `add_extra_genesis` fields were converted to `GenesisConfig` field with their correct
///       default if specified
///     * `add_extra_genesis` build was written into `GenesisBuild::build`
/// * storage items defined with [`pallet`] use the name of the pallet provided by
///   [`traits::PalletInfo::name`] as `pallet_prefix` (in `decl_storage`, storage items used
///   the `pallet_prefix` given as input of `decl_storage` with the syntax `as Example`). Thus
///   a runtime using the pallet must be careful with this change. To handle this change:
///     * either ensure that the name of the pallet given to `construct_runtime!` is the same
///       as the name the pallet was giving to `decl_storage`,
///     * or do a storage migration from the old prefix used to the new prefix used.
///
/// NOTE: The prefixes used by storage items are in metadata. Thus, ensuring the metadata
/// hasn't changed ensures that the `pallet_prefix`s used by the storage items haven't changed.
///
/// # Notes when macro fails to show proper error message spans:
///
/// Rustc loses span for some macro input. Some tips to fix it:
/// * do not use inner attribute:
/// 	```ignore
/// 	#[pallet]
/// 	pub mod pallet {
/// 		//! This inner attribute will make span fail
/// 		..
/// 	}
/// 	```
/// * use the newest nightly possible.
pub use frame_support_procedural::pallet;

/// Contains macro stubs for all of the pallet:: macros
pub mod pallet_macros {
	pub use frame_support_procedural::{
		call_index, compact, composite_enum, config, constant,
		disable_frame_system_supertrait_check, error, event, extra_constants, generate_deposit,
		generate_storage_info, generate_store, genesis_build, genesis_config, getter, hooks,
		inherent, origin, storage, storage_prefix, storage_version, type_value, unbounded,
		validate_unsigned, weight, whitelist_storage,
	};
}

// Generate a macro that will enable/disable code based on `std` feature being active.
sp_core::generate_feature_enabled_macro!(std_enabled, feature = "std", $);<|MERGE_RESOLUTION|>--- conflicted
+++ resolved
@@ -50,12 +50,10 @@
 pub use scale_info;
 #[cfg(feature = "std")]
 pub use serde;
-<<<<<<< HEAD
 #[doc(hidden)]
 pub use sp_arithmetic;
-=======
+#[doc(hidden)]
 pub use sp_api::metadata_ir;
->>>>>>> 16b2e644
 pub use sp_core::{OpaqueMetadata, Void};
 #[doc(hidden)]
 pub use sp_core_hashing_proc_macro;
