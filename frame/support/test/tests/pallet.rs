--- conflicted
+++ resolved
@@ -657,23 +657,12 @@
 	);
 	assert_eq!(
 		DispatchError::from(pallet::Error::<Runtime>::InsufficientProposersBalance),
-<<<<<<< HEAD
-		DispatchError::Module {
+
+		DispatchError::Module(ModuleError {
 			index: 1,
 			error: [0, 0, 0, 0],
 			message: Some("InsufficientProposersBalance")
-		},
-	);
-	assert_eq!(
-		pallet::Error::<Runtime>::decode(&mut &[1, 4, 0, 0][..]),
-		Ok(pallet::Error::<Runtime>::Code(4)),
-=======
-		DispatchError::Module(ModuleError {
-			index: 1,
-			error: 0,
-			message: Some("InsufficientProposersBalance")
 		}),
->>>>>>> 59649dd1
 	);
 }
 
