// This file is part of Substrate.

// Copyright (C) 2017-2022 Parity Technologies (UK) Ltd.
// SPDX-License-Identifier: Apache-2.0

// Licensed under the Apache License, Version 2.0 (the "License");
// you may not use this file except in compliance with the License.
// You may obtain a copy of the License at
//
// 	http://www.apache.org/licenses/LICENSE-2.0
//
// Unless required by applicable law or agreed to in writing, software
// distributed under the License is distributed on an "AS IS" BASIS,
// WITHOUT WARRANTIES OR CONDITIONS OF ANY KIND, either express or implied.
// See the License for the specific language governing permissions and
// limitations under the License.

//! # Unique (Items) Module
//!
//! A simple, secure module for dealing with non-fungible items.
//!
//! ## Related Modules
//!
//! * [`System`](../frame_system/index.html)
//! * [`Support`](../frame_support/index.html)

#![recursion_limit = "256"]
// Ensure we're `no_std` when compiling for Wasm.
#![cfg_attr(not(feature = "std"), no_std)]

#[cfg(feature = "runtime-benchmarks")]
mod benchmarking;
#[cfg(test)]
pub mod mock;
#[cfg(test)]
mod tests;

mod functions;
mod impl_nonfungibles;
mod types;

pub mod migration;
pub mod weights;

use codec::{Decode, Encode};
use frame_support::{
	traits::{
		tokens::Locker, BalanceStatus::Reserved, Currency, EnsureOriginWithArg, ReservableCurrency,
	},
	transactional,
};
use frame_system::Config as SystemConfig;
use sp_runtime::{
	traits::{AtLeast32BitUnsigned, Saturating, StaticLookup, Zero},
	ArithmeticError, RuntimeDebug,
};
use sp_std::prelude::*;

pub use pallet::*;
pub use types::*;
pub use weights::WeightInfo;

type AccountIdLookupOf<T> = <<T as frame_system::Config>::Lookup as StaticLookup>::Source;

#[frame_support::pallet]
pub mod pallet {
	use super::*;
	use frame_support::pallet_prelude::*;
	use frame_system::pallet_prelude::*;

	#[pallet::pallet]
	#[pallet::generate_store(pub(super) trait Store)]
	pub struct Pallet<T, I = ()>(_);

	#[cfg(feature = "runtime-benchmarks")]
	pub trait BenchmarkHelper<CollectionId, ItemId> {
		fn collection(i: u16) -> CollectionId;
		fn item(i: u16) -> ItemId;
	}
	#[cfg(feature = "runtime-benchmarks")]
	impl<CollectionId: From<u16>, ItemId: From<u16>> BenchmarkHelper<CollectionId, ItemId> for () {
		fn collection(i: u16) -> CollectionId {
			i.into()
		}
		fn item(i: u16) -> ItemId {
			i.into()
		}
	}

	#[pallet::config]
	/// The module configuration trait.
	pub trait Config<I: 'static = ()>: frame_system::Config {
		/// The overarching event type.
		type Event: From<Event<Self, I>> + IsType<<Self as frame_system::Config>::Event>;

		/// Identifier for the collection of item.
		type CollectionId: Member
			+ Parameter
			+ MaxEncodedLen
			+ Copy
			+ Default
			+ AtLeast32BitUnsigned;

		/// The type used to identify a unique item within a collection.
		type ItemId: Member + Parameter + MaxEncodedLen + Copy;

		/// The currency mechanism, used for paying for reserves.
		type Currency: ReservableCurrency<Self::AccountId>;

		/// The origin which may forcibly create or destroy an item or otherwise alter privileged
		/// attributes.
		type ForceOrigin: EnsureOrigin<Self::Origin>;

		/// Standard collection creation is only allowed if the origin attempting it and the
		/// collection are in this set.
		type CreateOrigin: EnsureOriginWithArg<
			Success = Self::AccountId,
			Self::Origin,
			Self::CollectionId,
		>;

		/// Locker trait to enable Locking mechanism downstream.
		type Locker: Locker<Self::CollectionId, Self::ItemId>;

		/// The basic amount of funds that must be reserved for collection.
		#[pallet::constant]
		type CollectionDeposit: Get<DepositBalanceOf<Self, I>>;

		/// The basic amount of funds that must be reserved for an item.
		#[pallet::constant]
		type ItemDeposit: Get<DepositBalanceOf<Self, I>>;

		/// The basic amount of funds that must be reserved when adding metadata to your item.
		#[pallet::constant]
		type MetadataDepositBase: Get<DepositBalanceOf<Self, I>>;

		/// The basic amount of funds that must be reserved when adding an attribute to an item.
		#[pallet::constant]
		type AttributeDepositBase: Get<DepositBalanceOf<Self, I>>;

		/// The additional funds that must be reserved for the number of bytes store in metadata,
		/// either "normal" metadata or attribute metadata.
		#[pallet::constant]
		type DepositPerByte: Get<DepositBalanceOf<Self, I>>;

		/// The maximum length of data stored on-chain.
		#[pallet::constant]
		type StringLimit: Get<u32>;

		/// The maximum length of an attribute key.
		#[pallet::constant]
		type KeyLimit: Get<u32>;

		/// The maximum length of an attribute value.
		#[pallet::constant]
		type ValueLimit: Get<u32>;

		#[cfg(feature = "runtime-benchmarks")]
		/// A set of helper functions for benchmarking.
		type Helper: BenchmarkHelper<Self::CollectionId, Self::ItemId>;

		/// Weight information for extrinsics in this pallet.
		type WeightInfo: WeightInfo;
	}

	#[pallet::storage]
	#[pallet::storage_prefix = "Class"]
	/// Details of a collection.
	pub(super) type Collection<T: Config<I>, I: 'static = ()> = StorageMap<
		_,
		Blake2_128Concat,
		T::CollectionId,
		CollectionDetails<T::AccountId, DepositBalanceOf<T, I>>,
	>;

	#[pallet::storage]
	/// The collection, if any, of which an account is willing to take ownership.
	pub(super) type OwnershipAcceptance<T: Config<I>, I: 'static = ()> =
		StorageMap<_, Blake2_128Concat, T::AccountId, T::CollectionId>;

	#[pallet::storage]
	/// The items held by any given account; set out this way so that items owned by a single
	/// account can be enumerated.
	pub(super) type Account<T: Config<I>, I: 'static = ()> = StorageNMap<
		_,
		(
			NMapKey<Blake2_128Concat, T::AccountId>, // owner
			NMapKey<Blake2_128Concat, T::CollectionId>,
			NMapKey<Blake2_128Concat, T::ItemId>,
		),
		(),
		OptionQuery,
	>;

	#[pallet::storage]
	#[pallet::storage_prefix = "ClassAccount"]
	/// The collections owned by any given account; set out this way so that collections owned by
	/// a single account can be enumerated.
	pub(super) type CollectionAccount<T: Config<I>, I: 'static = ()> = StorageDoubleMap<
		_,
		Blake2_128Concat,
		T::AccountId,
		Blake2_128Concat,
		T::CollectionId,
		(),
		OptionQuery,
	>;

	#[pallet::storage]
	#[pallet::storage_prefix = "Asset"]
	/// The items in existence and their ownership details.
	pub(super) type Item<T: Config<I>, I: 'static = ()> = StorageDoubleMap<
		_,
		Blake2_128Concat,
		T::CollectionId,
		Blake2_128Concat,
		T::ItemId,
		ItemDetails<T::AccountId, DepositBalanceOf<T, I>>,
		OptionQuery,
	>;

	#[pallet::storage]
	#[pallet::storage_prefix = "ClassMetadataOf"]
	/// Metadata of a collection.
	pub(super) type CollectionMetadataOf<T: Config<I>, I: 'static = ()> = StorageMap<
		_,
		Blake2_128Concat,
		T::CollectionId,
		CollectionMetadata<DepositBalanceOf<T, I>, T::StringLimit>,
		OptionQuery,
	>;

	#[pallet::storage]
	#[pallet::storage_prefix = "InstanceMetadataOf"]
	/// Metadata of an item.
	pub(super) type ItemMetadataOf<T: Config<I>, I: 'static = ()> = StorageDoubleMap<
		_,
		Blake2_128Concat,
		T::CollectionId,
		Blake2_128Concat,
		T::ItemId,
		ItemMetadata<DepositBalanceOf<T, I>, T::StringLimit>,
		OptionQuery,
	>;

	#[pallet::storage]
	/// Attributes of a collection.
	pub(super) type Attribute<T: Config<I>, I: 'static = ()> = StorageNMap<
		_,
		(
			NMapKey<Blake2_128Concat, T::CollectionId>,
			NMapKey<Blake2_128Concat, Option<T::ItemId>>,
			NMapKey<Blake2_128Concat, BoundedVec<u8, T::KeyLimit>>,
		),
		(BoundedVec<u8, T::ValueLimit>, DepositBalanceOf<T, I>),
		OptionQuery,
	>;

	#[pallet::storage]
	/// Price of an asset instance.
	pub(super) type ItemPriceOf<T: Config<I>, I: 'static = ()> = StorageDoubleMap<
		_,
		Blake2_128Concat,
		T::CollectionId,
		Blake2_128Concat,
		T::ItemId,
		(ItemPrice<T, I>, Option<T::AccountId>),
		OptionQuery,
	>;

	#[pallet::storage]
	/// Keeps track of the number of items a collection might have.
	pub(super) type CollectionMaxSupply<T: Config<I>, I: 'static = ()> =
		StorageMap<_, Blake2_128Concat, T::CollectionId, u32, OptionQuery>;

	#[pallet::storage]
	/// Stores the `CollectionId` that is going to be used for the next collection.
	/// This gets incremented by 1 whenever a new collection is created.
	pub(super) type NextCollectionId<T: Config<I>, I: 'static = ()> =
		StorageValue<_, T::CollectionId, ValueQuery>;

	#[pallet::event]
	#[pallet::generate_deposit(pub(super) fn deposit_event)]
	pub enum Event<T: Config<I>, I: 'static = ()> {
		/// A `collection` was created.
		Created { collection: T::CollectionId, creator: T::AccountId, owner: T::AccountId },
		/// A `collection` was force-created.
		ForceCreated { collection: T::CollectionId, owner: T::AccountId },
		/// A `collection` was destroyed.
		Destroyed { collection: T::CollectionId },
		/// An `item` was issued.
		Issued { collection: T::CollectionId, item: T::ItemId, owner: T::AccountId },
		/// An `item` was transferred.
		Transferred {
			collection: T::CollectionId,
			item: T::ItemId,
			from: T::AccountId,
			to: T::AccountId,
		},
		/// An `item` was destroyed.
		Burned { collection: T::CollectionId, item: T::ItemId, owner: T::AccountId },
		/// Some `item` was frozen.
		Frozen { collection: T::CollectionId, item: T::ItemId },
		/// Some `item` was thawed.
		Thawed { collection: T::CollectionId, item: T::ItemId },
		/// Some `collection` was frozen.
		CollectionFrozen { collection: T::CollectionId },
		/// Some `collection` was thawed.
		CollectionThawed { collection: T::CollectionId },
		/// The owner changed.
		OwnerChanged { collection: T::CollectionId, new_owner: T::AccountId },
		/// The management team changed.
		TeamChanged {
			collection: T::CollectionId,
			issuer: T::AccountId,
			admin: T::AccountId,
			freezer: T::AccountId,
		},
		/// An `item` of a `collection` has been approved by the `owner` for transfer by
		/// a `delegate`.
		ApprovedTransfer {
			collection: T::CollectionId,
			item: T::ItemId,
			owner: T::AccountId,
			delegate: T::AccountId,
		},
		/// An approval for a `delegate` account to transfer the `item` of an item
		/// `collection` was cancelled by its `owner`.
		ApprovalCancelled {
			collection: T::CollectionId,
			item: T::ItemId,
			owner: T::AccountId,
			delegate: T::AccountId,
		},
		/// A `collection` has had its attributes changed by the `Force` origin.
		ItemStatusChanged { collection: T::CollectionId },
		/// New metadata has been set for a `collection`.
		CollectionMetadataSet {
			collection: T::CollectionId,
			data: BoundedVec<u8, T::StringLimit>,
			is_frozen: bool,
		},
		/// Metadata has been cleared for a `collection`.
		CollectionMetadataCleared { collection: T::CollectionId },
		/// New metadata has been set for an item.
		MetadataSet {
			collection: T::CollectionId,
			item: T::ItemId,
			data: BoundedVec<u8, T::StringLimit>,
			is_frozen: bool,
		},
		/// Metadata has been cleared for an item.
		MetadataCleared { collection: T::CollectionId, item: T::ItemId },
		/// Metadata has been cleared for an item.
		Redeposited { collection: T::CollectionId, successful_items: Vec<T::ItemId> },
		/// New attribute metadata has been set for a `collection` or `item`.
		AttributeSet {
			collection: T::CollectionId,
			maybe_item: Option<T::ItemId>,
			key: BoundedVec<u8, T::KeyLimit>,
			value: BoundedVec<u8, T::ValueLimit>,
		},
		/// Attribute metadata has been cleared for a `collection` or `item`.
		AttributeCleared {
			collection: T::CollectionId,
			maybe_item: Option<T::ItemId>,
			key: BoundedVec<u8, T::KeyLimit>,
		},
		/// Ownership acceptance has changed for an account.
		OwnershipAcceptanceChanged { who: T::AccountId, maybe_collection: Option<T::CollectionId> },
		/// Max supply has been set for a collection.
		CollectionMaxSupplySet { collection: T::CollectionId, max_supply: u32 },
		/// Event gets emmited when the `NextCollectionId` gets incremented.
		NextCollectionIdIncremented { next_id: T::CollectionId },
		/// The price was set for the instance.
		ItemPriceSet {
			collection: T::CollectionId,
			item: T::ItemId,
			price: ItemPrice<T, I>,
			whitelisted_buyer: Option<T::AccountId>,
		},
		/// The price for the instance was removed.
		ItemPriceRemoved { collection: T::CollectionId, item: T::ItemId },
		/// An item was bought.
		ItemBought {
			collection: T::CollectionId,
			item: T::ItemId,
			price: ItemPrice<T, I>,
			seller: T::AccountId,
			buyer: T::AccountId,
		},
	}

	#[pallet::error]
	pub enum Error<T, I = ()> {
		/// The signing account has no permission to do the operation.
		NoPermission,
		/// The given item ID is unknown.
		UnknownCollection,
		/// The item ID has already been used for an item.
		AlreadyExists,
		/// The owner turned out to be different to what was expected.
		WrongOwner,
		/// Invalid witness data given.
		BadWitness,
		/// The item ID is already taken.
		InUse,
		/// The item or collection is frozen.
		Frozen,
		/// The delegate turned out to be different to what was expected.
		WrongDelegate,
		/// There is no delegate approved.
		NoDelegate,
		/// No approval exists that would allow the transfer.
		Unapproved,
		/// The named owner has not signed ownership of the collection is acceptable.
		Unaccepted,
		/// The item is locked.
		Locked,
		/// All items have been minted.
		MaxSupplyReached,
		/// The max supply has already been set.
		MaxSupplyAlreadySet,
		/// The provided max supply is less to the amount of items a collection already has.
		MaxSupplyTooSmall,
		/// The `CollectionId` in `NextCollectionId` is not being used.
		///
		/// This means that you can directly proceed to call `create`.
		NextIdNotUsed,
		/// The given item ID is unknown.
		UnknownItem,
		/// Item is not for sale.
		NotForSale,
		/// The provided bid is too low.
		BidTooLow,
	}

	impl<T: Config<I>, I: 'static> Pallet<T, I> {
		/// Get the owner of the item, if the item exists.
		pub fn owner(collection: T::CollectionId, item: T::ItemId) -> Option<T::AccountId> {
			Item::<T, I>::get(collection, item).map(|i| i.owner)
		}

		/// Get the owner of the item, if the item exists.
		pub fn collection_owner(collection: T::CollectionId) -> Option<T::AccountId> {
			Collection::<T, I>::get(collection).map(|i| i.owner)
		}
	}

	#[pallet::call]
	impl<T: Config<I>, I: 'static> Pallet<T, I> {
		/// Issue a new collection of non-fungible items from a public origin.
		///
		/// This new collection has no items initially and its owner is the origin.
		///
		/// The origin must be Signed and the sender must have sufficient funds free.
		///
		/// `ItemDeposit` funds of sender are reserved.
		///
		/// Parameters:
		/// - `admin`: The admin of this collection. The admin is the initial address of each
		/// member of the collection's admin team.
		///
		/// Emits `Created` event when successful.
		///
		/// Weight: `O(1)`
		#[pallet::weight(T::WeightInfo::create())]
		pub fn create(
			origin: OriginFor<T>,
<<<<<<< HEAD
			collection: T::CollectionId,
			admin: AccountIdLookupOf<T>,
=======
			admin: <T::Lookup as StaticLookup>::Source,
>>>>>>> 9b015693
		) -> DispatchResult {
			let collection = NextCollectionId::<T, I>::get();

			let owner = T::CreateOrigin::ensure_origin(origin, &collection)?;
			let admin = T::Lookup::lookup(admin)?;

			Self::do_create_collection(
				collection,
				owner.clone(),
				admin.clone(),
				T::CollectionDeposit::get(),
				false,
				Event::Created { collection, creator: owner, owner: admin },
			)
		}

		/// Issue a new collection of non-fungible items from a privileged origin.
		///
		/// This new collection has no items initially.
		///
		/// The origin must conform to `ForceOrigin`.
		///
		/// Unlike `create`, no funds are reserved.
		///
		/// - `owner`: The owner of this collection of items. The owner has full superuser
		///   permissions
		/// over this item, but may later change and configure the permissions using
		/// `transfer_ownership` and `set_team`.
		///
		/// Emits `ForceCreated` event when successful.
		///
		/// Weight: `O(1)`
		#[pallet::weight(T::WeightInfo::force_create())]
		pub fn force_create(
			origin: OriginFor<T>,
<<<<<<< HEAD
			collection: T::CollectionId,
			owner: AccountIdLookupOf<T>,
=======
			owner: <T::Lookup as StaticLookup>::Source,
>>>>>>> 9b015693
			free_holding: bool,
		) -> DispatchResult {
			T::ForceOrigin::ensure_origin(origin)?;
			let owner = T::Lookup::lookup(owner)?;

			let collection = NextCollectionId::<T, I>::get();

			Self::do_create_collection(
				collection,
				owner.clone(),
				owner.clone(),
				Zero::zero(),
				free_holding,
				Event::ForceCreated { collection, owner },
			)
		}

		/// Increments the `CollectionId` stored in `NextCollectionId`.
		///
		/// This is only callable when the next `CollectionId` is already being
		/// used for some other collection.
		///
		/// The origin must be Signed and the sender must have sufficient funds
		/// free.
		///
		/// Emits `NextCollectionIdIncremented` event when successful.
		///
		/// Weight: `O(1)`
		#[pallet::weight(T::WeightInfo::try_increment_id())]
		pub fn try_increment_id(origin: OriginFor<T>) -> DispatchResult {
			ensure_signed(origin)?;
			ensure!(
				Collection::<T, I>::contains_key(NextCollectionId::<T, I>::get()),
				Error::<T, I>::NextIdNotUsed
			);

			let next_id = NextCollectionId::<T, I>::get().saturating_add(1u32.into());
			NextCollectionId::<T, I>::set(next_id);
			Self::deposit_event(Event::NextCollectionIdIncremented { next_id });
			Ok(())
		}

		/// Destroy a collection of fungible items.
		///
		/// The origin must conform to `ForceOrigin` or must be `Signed` and the sender must be the
		/// owner of the `collection`.
		///
		/// - `collection`: The identifier of the collection to be destroyed.
		/// - `witness`: Information on the items minted in the collection. This must be
		/// correct.
		///
		/// Emits `Destroyed` event when successful.
		///
		/// Weight: `O(n + m)` where:
		/// - `n = witness.items`
		/// - `m = witness.item_metadatas`
		/// - `a = witness.attributes`
		#[pallet::weight(T::WeightInfo::destroy(
			witness.items,
 			witness.item_metadatas,
			witness.attributes,
 		))]
		pub fn destroy(
			origin: OriginFor<T>,
			collection: T::CollectionId,
			witness: DestroyWitness,
		) -> DispatchResultWithPostInfo {
			let maybe_check_owner = match T::ForceOrigin::try_origin(origin) {
				Ok(_) => None,
				Err(origin) => Some(ensure_signed(origin)?),
			};
			let details = Self::do_destroy_collection(collection, witness, maybe_check_owner)?;

			Ok(Some(T::WeightInfo::destroy(
				details.items,
				details.item_metadatas,
				details.attributes,
			))
			.into())
		}

		/// Mint an item of a particular collection.
		///
		/// The origin must be Signed and the sender must be the Issuer of the `collection`.
		///
		/// - `collection`: The collection of the item to be minted.
		/// - `item`: The item value of the item to be minted.
		/// - `beneficiary`: The initial owner of the minted item.
		///
		/// Emits `Issued` event when successful.
		///
		/// Weight: `O(1)`
		#[pallet::weight(T::WeightInfo::mint())]
		pub fn mint(
			origin: OriginFor<T>,
			collection: T::CollectionId,
			item: T::ItemId,
			owner: AccountIdLookupOf<T>,
		) -> DispatchResult {
			let origin = ensure_signed(origin)?;
			let owner = T::Lookup::lookup(owner)?;

			Self::do_mint(collection, item, owner, |collection_details| {
				ensure!(collection_details.issuer == origin, Error::<T, I>::NoPermission);
				Ok(())
			})
		}

		/// Destroy a single item.
		///
		/// Origin must be Signed and the sender should be the Admin of the `collection`.
		///
		/// - `collection`: The collection of the item to be burned.
		/// - `item`: The item of the item to be burned.
		/// - `check_owner`: If `Some` then the operation will fail with `WrongOwner` unless the
		///   item is owned by this value.
		///
		/// Emits `Burned` with the actual amount burned.
		///
		/// Weight: `O(1)`
		/// Modes: `check_owner.is_some()`.
		#[pallet::weight(T::WeightInfo::burn())]
		pub fn burn(
			origin: OriginFor<T>,
			collection: T::CollectionId,
			item: T::ItemId,
			check_owner: Option<AccountIdLookupOf<T>>,
		) -> DispatchResult {
			let origin = ensure_signed(origin)?;
			let check_owner = check_owner.map(T::Lookup::lookup).transpose()?;

			Self::do_burn(collection, item, |collection_details, details| {
				let is_permitted = collection_details.admin == origin || details.owner == origin;
				ensure!(is_permitted, Error::<T, I>::NoPermission);
				ensure!(
					check_owner.map_or(true, |o| o == details.owner),
					Error::<T, I>::WrongOwner
				);
				Ok(())
			})
		}

		/// Move an item from the sender account to another.
		///
		/// Origin must be Signed and the signing account must be either:
		/// - the Admin of the `collection`;
		/// - the Owner of the `item`;
		/// - the approved delegate for the `item` (in this case, the approval is reset).
		///
		/// Arguments:
		/// - `collection`: The collection of the item to be transferred.
		/// - `item`: The item of the item to be transferred.
		/// - `dest`: The account to receive ownership of the item.
		///
		/// Emits `Transferred`.
		///
		/// Weight: `O(1)`
		#[pallet::weight(T::WeightInfo::transfer())]
		pub fn transfer(
			origin: OriginFor<T>,
			collection: T::CollectionId,
			item: T::ItemId,
			dest: AccountIdLookupOf<T>,
		) -> DispatchResult {
			let origin = ensure_signed(origin)?;
			let dest = T::Lookup::lookup(dest)?;

			Self::do_transfer(collection, item, dest, |collection_details, details| {
				if details.owner != origin && collection_details.admin != origin {
					let approved = details.approved.take().map_or(false, |i| i == origin);
					ensure!(approved, Error::<T, I>::NoPermission);
				}
				Ok(())
			})
		}

		/// Reevaluate the deposits on some items.
		///
		/// Origin must be Signed and the sender should be the Owner of the `collection`.
		///
		/// - `collection`: The collection to be frozen.
		/// - `items`: The items of the collection whose deposits will be reevaluated.
		///
		/// NOTE: This exists as a best-effort function. Any items which are unknown or
		/// in the case that the owner account does not have reservable funds to pay for a
		/// deposit increase are ignored. Generally the owner isn't going to call this on items
		/// whose existing deposit is less than the refreshed deposit as it would only cost them,
		/// so it's of little consequence.
		///
		/// It will still return an error in the case that the collection is unknown of the signer
		/// is not permitted to call it.
		///
		/// Weight: `O(items.len())`
		#[pallet::weight(T::WeightInfo::redeposit(items.len() as u32))]
		pub fn redeposit(
			origin: OriginFor<T>,
			collection: T::CollectionId,
			items: Vec<T::ItemId>,
		) -> DispatchResult {
			let origin = ensure_signed(origin)?;

			let mut collection_details =
				Collection::<T, I>::get(&collection).ok_or(Error::<T, I>::UnknownCollection)?;
			ensure!(collection_details.owner == origin, Error::<T, I>::NoPermission);
			let deposit = match collection_details.free_holding {
				true => Zero::zero(),
				false => T::ItemDeposit::get(),
			};

			let mut successful = Vec::with_capacity(items.len());
			for item in items.into_iter() {
				let mut details = match Item::<T, I>::get(&collection, &item) {
					Some(x) => x,
					None => continue,
				};
				let old = details.deposit;
				if old > deposit {
					T::Currency::unreserve(&collection_details.owner, old - deposit);
				} else if deposit > old {
					if T::Currency::reserve(&collection_details.owner, deposit - old).is_err() {
						// NOTE: No alterations made to collection_details in this iteration so far,
						// so this is OK to do.
						continue
					}
				} else {
					continue
				}
				collection_details.total_deposit.saturating_accrue(deposit);
				collection_details.total_deposit.saturating_reduce(old);
				details.deposit = deposit;
				Item::<T, I>::insert(&collection, &item, &details);
				successful.push(item);
			}
			Collection::<T, I>::insert(&collection, &collection_details);

			Self::deposit_event(Event::<T, I>::Redeposited {
				collection,
				successful_items: successful,
			});

			Ok(())
		}

		/// Disallow further unprivileged transfer of an item.
		///
		/// Origin must be Signed and the sender should be the Freezer of the `collection`.
		///
		/// - `collection`: The collection of the item to be frozen.
		/// - `item`: The item of the item to be frozen.
		///
		/// Emits `Frozen`.
		///
		/// Weight: `O(1)`
		#[pallet::weight(T::WeightInfo::freeze())]
		pub fn freeze(
			origin: OriginFor<T>,
			collection: T::CollectionId,
			item: T::ItemId,
		) -> DispatchResult {
			let origin = ensure_signed(origin)?;

			let mut details =
				Item::<T, I>::get(&collection, &item).ok_or(Error::<T, I>::UnknownCollection)?;
			let collection_details =
				Collection::<T, I>::get(&collection).ok_or(Error::<T, I>::UnknownCollection)?;
			ensure!(collection_details.freezer == origin, Error::<T, I>::NoPermission);

			details.is_frozen = true;
			Item::<T, I>::insert(&collection, &item, &details);

			Self::deposit_event(Event::<T, I>::Frozen { collection, item });
			Ok(())
		}

		/// Re-allow unprivileged transfer of an item.
		///
		/// Origin must be Signed and the sender should be the Freezer of the `collection`.
		///
		/// - `collection`: The collection of the item to be thawed.
		/// - `item`: The item of the item to be thawed.
		///
		/// Emits `Thawed`.
		///
		/// Weight: `O(1)`
		#[pallet::weight(T::WeightInfo::thaw())]
		pub fn thaw(
			origin: OriginFor<T>,
			collection: T::CollectionId,
			item: T::ItemId,
		) -> DispatchResult {
			let origin = ensure_signed(origin)?;

			let mut details =
				Item::<T, I>::get(&collection, &item).ok_or(Error::<T, I>::UnknownCollection)?;
			let collection_details =
				Collection::<T, I>::get(&collection).ok_or(Error::<T, I>::UnknownCollection)?;
			ensure!(collection_details.admin == origin, Error::<T, I>::NoPermission);

			details.is_frozen = false;
			Item::<T, I>::insert(&collection, &item, &details);

			Self::deposit_event(Event::<T, I>::Thawed { collection, item });
			Ok(())
		}

		/// Disallow further unprivileged transfers for a whole collection.
		///
		/// Origin must be Signed and the sender should be the Freezer of the `collection`.
		///
		/// - `collection`: The collection to be frozen.
		///
		/// Emits `CollectionFrozen`.
		///
		/// Weight: `O(1)`
		#[pallet::weight(T::WeightInfo::freeze_collection())]
		pub fn freeze_collection(
			origin: OriginFor<T>,
			collection: T::CollectionId,
		) -> DispatchResult {
			let origin = ensure_signed(origin)?;

			Collection::<T, I>::try_mutate(collection, |maybe_details| {
				let details = maybe_details.as_mut().ok_or(Error::<T, I>::UnknownCollection)?;
				ensure!(origin == details.freezer, Error::<T, I>::NoPermission);

				details.is_frozen = true;

				Self::deposit_event(Event::<T, I>::CollectionFrozen { collection });
				Ok(())
			})
		}

		/// Re-allow unprivileged transfers for a whole collection.
		///
		/// Origin must be Signed and the sender should be the Admin of the `collection`.
		///
		/// - `collection`: The collection to be thawed.
		///
		/// Emits `CollectionThawed`.
		///
		/// Weight: `O(1)`
		#[pallet::weight(T::WeightInfo::thaw_collection())]
		pub fn thaw_collection(
			origin: OriginFor<T>,
			collection: T::CollectionId,
		) -> DispatchResult {
			let origin = ensure_signed(origin)?;

			Collection::<T, I>::try_mutate(collection, |maybe_details| {
				let details = maybe_details.as_mut().ok_or(Error::<T, I>::UnknownCollection)?;
				ensure!(origin == details.admin, Error::<T, I>::NoPermission);

				details.is_frozen = false;

				Self::deposit_event(Event::<T, I>::CollectionThawed { collection });
				Ok(())
			})
		}

		/// Change the Owner of a collection.
		///
		/// Origin must be Signed and the sender should be the Owner of the `collection`.
		///
		/// - `collection`: The collection whose owner should be changed.
		/// - `owner`: The new Owner of this collection. They must have called
		///   `set_accept_ownership` with `collection` in order for this operation to succeed.
		///
		/// Emits `OwnerChanged`.
		///
		/// Weight: `O(1)`
		#[pallet::weight(T::WeightInfo::transfer_ownership())]
		pub fn transfer_ownership(
			origin: OriginFor<T>,
			collection: T::CollectionId,
			owner: AccountIdLookupOf<T>,
		) -> DispatchResult {
			let origin = ensure_signed(origin)?;
			let owner = T::Lookup::lookup(owner)?;

			let acceptable_collection = OwnershipAcceptance::<T, I>::get(&owner);
			ensure!(acceptable_collection.as_ref() == Some(&collection), Error::<T, I>::Unaccepted);

			Collection::<T, I>::try_mutate(collection, |maybe_details| {
				let details = maybe_details.as_mut().ok_or(Error::<T, I>::UnknownCollection)?;
				ensure!(origin == details.owner, Error::<T, I>::NoPermission);
				if details.owner == owner {
					return Ok(())
				}

				// Move the deposit to the new owner.
				T::Currency::repatriate_reserved(
					&details.owner,
					&owner,
					details.total_deposit,
					Reserved,
				)?;
				CollectionAccount::<T, I>::remove(&details.owner, &collection);
				CollectionAccount::<T, I>::insert(&owner, &collection, ());
				details.owner = owner.clone();
				OwnershipAcceptance::<T, I>::remove(&owner);

				Self::deposit_event(Event::OwnerChanged { collection, new_owner: owner });
				Ok(())
			})
		}

		/// Change the Issuer, Admin and Freezer of a collection.
		///
		/// Origin must be Signed and the sender should be the Owner of the `collection`.
		///
		/// - `collection`: The collection whose team should be changed.
		/// - `issuer`: The new Issuer of this collection.
		/// - `admin`: The new Admin of this collection.
		/// - `freezer`: The new Freezer of this collection.
		///
		/// Emits `TeamChanged`.
		///
		/// Weight: `O(1)`
		#[pallet::weight(T::WeightInfo::set_team())]
		pub fn set_team(
			origin: OriginFor<T>,
			collection: T::CollectionId,
			issuer: AccountIdLookupOf<T>,
			admin: AccountIdLookupOf<T>,
			freezer: AccountIdLookupOf<T>,
		) -> DispatchResult {
			let origin = ensure_signed(origin)?;
			let issuer = T::Lookup::lookup(issuer)?;
			let admin = T::Lookup::lookup(admin)?;
			let freezer = T::Lookup::lookup(freezer)?;

			Collection::<T, I>::try_mutate(collection, |maybe_details| {
				let details = maybe_details.as_mut().ok_or(Error::<T, I>::UnknownCollection)?;
				ensure!(origin == details.owner, Error::<T, I>::NoPermission);

				details.issuer = issuer.clone();
				details.admin = admin.clone();
				details.freezer = freezer.clone();

				Self::deposit_event(Event::TeamChanged { collection, issuer, admin, freezer });
				Ok(())
			})
		}

		/// Approve an item to be transferred by a delegated third-party account.
		///
		/// Origin must be Signed and must be the owner of the `item`.
		///
		/// - `collection`: The collection of the item to be approved for delegated transfer.
		/// - `item`: The item of the item to be approved for delegated transfer.
		/// - `delegate`: The account to delegate permission to transfer the item.
		///
		/// Emits `ApprovedTransfer` on success.
		///
		/// Weight: `O(1)`
		#[pallet::weight(T::WeightInfo::approve_transfer())]
		pub fn approve_transfer(
			origin: OriginFor<T>,
			collection: T::CollectionId,
			item: T::ItemId,
			delegate: AccountIdLookupOf<T>,
		) -> DispatchResult {
			let maybe_check: Option<T::AccountId> = T::ForceOrigin::try_origin(origin)
				.map(|_| None)
				.or_else(|origin| ensure_signed(origin).map(Some).map_err(DispatchError::from))?;

			let delegate = T::Lookup::lookup(delegate)?;

			let collection_details =
				Collection::<T, I>::get(&collection).ok_or(Error::<T, I>::UnknownCollection)?;
			let mut details =
				Item::<T, I>::get(&collection, &item).ok_or(Error::<T, I>::UnknownCollection)?;

			if let Some(check) = maybe_check {
				let permitted = check == collection_details.admin || check == details.owner;
				ensure!(permitted, Error::<T, I>::NoPermission);
			}

			details.approved = Some(delegate);
			Item::<T, I>::insert(&collection, &item, &details);

			let delegate = details.approved.expect("set as Some above; qed");
			Self::deposit_event(Event::ApprovedTransfer {
				collection,
				item,
				owner: details.owner,
				delegate,
			});

			Ok(())
		}

		/// Cancel the prior approval for the transfer of an item by a delegate.
		///
		/// Origin must be either:
		/// - the `Force` origin;
		/// - `Signed` with the signer being the Admin of the `collection`;
		/// - `Signed` with the signer being the Owner of the `item`;
		///
		/// Arguments:
		/// - `collection`: The collection of the item of whose approval will be cancelled.
		/// - `item`: The item of the item of whose approval will be cancelled.
		/// - `maybe_check_delegate`: If `Some` will ensure that the given account is the one to
		///   which permission of transfer is delegated.
		///
		/// Emits `ApprovalCancelled` on success.
		///
		/// Weight: `O(1)`
		#[pallet::weight(T::WeightInfo::cancel_approval())]
		pub fn cancel_approval(
			origin: OriginFor<T>,
			collection: T::CollectionId,
			item: T::ItemId,
			maybe_check_delegate: Option<AccountIdLookupOf<T>>,
		) -> DispatchResult {
			let maybe_check: Option<T::AccountId> = T::ForceOrigin::try_origin(origin)
				.map(|_| None)
				.or_else(|origin| ensure_signed(origin).map(Some).map_err(DispatchError::from))?;

			let collection_details =
				Collection::<T, I>::get(&collection).ok_or(Error::<T, I>::UnknownCollection)?;
			let mut details =
				Item::<T, I>::get(&collection, &item).ok_or(Error::<T, I>::UnknownCollection)?;
			if let Some(check) = maybe_check {
				let permitted = check == collection_details.admin || check == details.owner;
				ensure!(permitted, Error::<T, I>::NoPermission);
			}
			let maybe_check_delegate = maybe_check_delegate.map(T::Lookup::lookup).transpose()?;
			let old = details.approved.take().ok_or(Error::<T, I>::NoDelegate)?;
			if let Some(check_delegate) = maybe_check_delegate {
				ensure!(check_delegate == old, Error::<T, I>::WrongDelegate);
			}

			Item::<T, I>::insert(&collection, &item, &details);
			Self::deposit_event(Event::ApprovalCancelled {
				collection,
				item,
				owner: details.owner,
				delegate: old,
			});

			Ok(())
		}

		/// Alter the attributes of a given item.
		///
		/// Origin must be `ForceOrigin`.
		///
		/// - `collection`: The identifier of the item.
		/// - `owner`: The new Owner of this item.
		/// - `issuer`: The new Issuer of this item.
		/// - `admin`: The new Admin of this item.
		/// - `freezer`: The new Freezer of this item.
		/// - `free_holding`: Whether a deposit is taken for holding an item of this collection.
		/// - `is_frozen`: Whether this collection is frozen except for permissioned/admin
		/// instructions.
		///
		/// Emits `ItemStatusChanged` with the identity of the item.
		///
		/// Weight: `O(1)`
		#[pallet::weight(T::WeightInfo::force_item_status())]
		pub fn force_item_status(
			origin: OriginFor<T>,
			collection: T::CollectionId,
			owner: AccountIdLookupOf<T>,
			issuer: AccountIdLookupOf<T>,
			admin: AccountIdLookupOf<T>,
			freezer: AccountIdLookupOf<T>,
			free_holding: bool,
			is_frozen: bool,
		) -> DispatchResult {
			T::ForceOrigin::ensure_origin(origin)?;

			Collection::<T, I>::try_mutate(collection, |maybe_item| {
				let mut item = maybe_item.take().ok_or(Error::<T, I>::UnknownCollection)?;
				let old_owner = item.owner;
				let new_owner = T::Lookup::lookup(owner)?;
				item.owner = new_owner.clone();
				item.issuer = T::Lookup::lookup(issuer)?;
				item.admin = T::Lookup::lookup(admin)?;
				item.freezer = T::Lookup::lookup(freezer)?;
				item.free_holding = free_holding;
				item.is_frozen = is_frozen;
				*maybe_item = Some(item);
				CollectionAccount::<T, I>::remove(&old_owner, &collection);
				CollectionAccount::<T, I>::insert(&new_owner, &collection, ());

				Self::deposit_event(Event::ItemStatusChanged { collection });
				Ok(())
			})
		}

		/// Set an attribute for a collection or item.
		///
		/// Origin must be either `ForceOrigin` or Signed and the sender should be the Owner of the
		/// `collection`.
		///
		/// If the origin is Signed, then funds of signer are reserved according to the formula:
		/// `MetadataDepositBase + DepositPerByte * (key.len + value.len)` taking into
		/// account any already reserved funds.
		///
		/// - `collection`: The identifier of the collection whose item's metadata to set.
		/// - `maybe_item`: The identifier of the item whose metadata to set.
		/// - `key`: The key of the attribute.
		/// - `value`: The value to which to set the attribute.
		///
		/// Emits `AttributeSet`.
		///
		/// Weight: `O(1)`
		#[pallet::weight(T::WeightInfo::set_attribute())]
		pub fn set_attribute(
			origin: OriginFor<T>,
			collection: T::CollectionId,
			maybe_item: Option<T::ItemId>,
			key: BoundedVec<u8, T::KeyLimit>,
			value: BoundedVec<u8, T::ValueLimit>,
		) -> DispatchResult {
			let maybe_check_owner = T::ForceOrigin::try_origin(origin)
				.map(|_| None)
				.or_else(|origin| ensure_signed(origin).map(Some))?;

			let mut collection_details =
				Collection::<T, I>::get(&collection).ok_or(Error::<T, I>::UnknownCollection)?;
			if let Some(check_owner) = &maybe_check_owner {
				ensure!(check_owner == &collection_details.owner, Error::<T, I>::NoPermission);
			}
			let maybe_is_frozen = match maybe_item {
				None => CollectionMetadataOf::<T, I>::get(collection).map(|v| v.is_frozen),
				Some(item) => ItemMetadataOf::<T, I>::get(collection, item).map(|v| v.is_frozen),
			};
			ensure!(!maybe_is_frozen.unwrap_or(false), Error::<T, I>::Frozen);

			let attribute = Attribute::<T, I>::get((collection, maybe_item, &key));
			if attribute.is_none() {
				collection_details.attributes.saturating_inc();
			}
			let old_deposit = attribute.map_or(Zero::zero(), |m| m.1);
			collection_details.total_deposit.saturating_reduce(old_deposit);
			let mut deposit = Zero::zero();
			if !collection_details.free_holding && maybe_check_owner.is_some() {
				deposit = T::DepositPerByte::get()
					.saturating_mul(((key.len() + value.len()) as u32).into())
					.saturating_add(T::AttributeDepositBase::get());
			}
			collection_details.total_deposit.saturating_accrue(deposit);
			if deposit > old_deposit {
				T::Currency::reserve(&collection_details.owner, deposit - old_deposit)?;
			} else if deposit < old_deposit {
				T::Currency::unreserve(&collection_details.owner, old_deposit - deposit);
			}

			Attribute::<T, I>::insert((&collection, maybe_item, &key), (&value, deposit));
			Collection::<T, I>::insert(collection, &collection_details);
			Self::deposit_event(Event::AttributeSet { collection, maybe_item, key, value });
			Ok(())
		}

		/// Clear an attribute for a collection or item.
		///
		/// Origin must be either `ForceOrigin` or Signed and the sender should be the Owner of the
		/// `collection`.
		///
		/// Any deposit is freed for the collection's owner.
		///
		/// - `collection`: The identifier of the collection whose item's metadata to clear.
		/// - `maybe_item`: The identifier of the item whose metadata to clear.
		/// - `key`: The key of the attribute.
		///
		/// Emits `AttributeCleared`.
		///
		/// Weight: `O(1)`
		#[pallet::weight(T::WeightInfo::clear_attribute())]
		pub fn clear_attribute(
			origin: OriginFor<T>,
			collection: T::CollectionId,
			maybe_item: Option<T::ItemId>,
			key: BoundedVec<u8, T::KeyLimit>,
		) -> DispatchResult {
			let maybe_check_owner = T::ForceOrigin::try_origin(origin)
				.map(|_| None)
				.or_else(|origin| ensure_signed(origin).map(Some))?;

			let mut collection_details =
				Collection::<T, I>::get(&collection).ok_or(Error::<T, I>::UnknownCollection)?;
			if let Some(check_owner) = &maybe_check_owner {
				ensure!(check_owner == &collection_details.owner, Error::<T, I>::NoPermission);
			}
			let maybe_is_frozen = match maybe_item {
				None => CollectionMetadataOf::<T, I>::get(collection).map(|v| v.is_frozen),
				Some(item) => ItemMetadataOf::<T, I>::get(collection, item).map(|v| v.is_frozen),
			};
			ensure!(!maybe_is_frozen.unwrap_or(false), Error::<T, I>::Frozen);

			if let Some((_, deposit)) = Attribute::<T, I>::take((collection, maybe_item, &key)) {
				collection_details.attributes.saturating_dec();
				collection_details.total_deposit.saturating_reduce(deposit);
				T::Currency::unreserve(&collection_details.owner, deposit);
				Collection::<T, I>::insert(collection, &collection_details);
				Self::deposit_event(Event::AttributeCleared { collection, maybe_item, key });
			}
			Ok(())
		}

		/// Set the metadata for an item.
		///
		/// Origin must be either `ForceOrigin` or Signed and the sender should be the Owner of the
		/// `collection`.
		///
		/// If the origin is Signed, then funds of signer are reserved according to the formula:
		/// `MetadataDepositBase + DepositPerByte * data.len` taking into
		/// account any already reserved funds.
		///
		/// - `collection`: The identifier of the collection whose item's metadata to set.
		/// - `item`: The identifier of the item whose metadata to set.
		/// - `data`: The general information of this item. Limited in length by `StringLimit`.
		/// - `is_frozen`: Whether the metadata should be frozen against further changes.
		///
		/// Emits `MetadataSet`.
		///
		/// Weight: `O(1)`
		#[pallet::weight(T::WeightInfo::set_metadata())]
		pub fn set_metadata(
			origin: OriginFor<T>,
			collection: T::CollectionId,
			item: T::ItemId,
			data: BoundedVec<u8, T::StringLimit>,
			is_frozen: bool,
		) -> DispatchResult {
			let maybe_check_owner = T::ForceOrigin::try_origin(origin)
				.map(|_| None)
				.or_else(|origin| ensure_signed(origin).map(Some))?;

			let mut collection_details =
				Collection::<T, I>::get(&collection).ok_or(Error::<T, I>::UnknownCollection)?;

			if let Some(check_owner) = &maybe_check_owner {
				ensure!(check_owner == &collection_details.owner, Error::<T, I>::NoPermission);
			}

			ItemMetadataOf::<T, I>::try_mutate_exists(collection, item, |metadata| {
				let was_frozen = metadata.as_ref().map_or(false, |m| m.is_frozen);
				ensure!(maybe_check_owner.is_none() || !was_frozen, Error::<T, I>::Frozen);

				if metadata.is_none() {
					collection_details.item_metadatas.saturating_inc();
				}
				let old_deposit = metadata.take().map_or(Zero::zero(), |m| m.deposit);
				collection_details.total_deposit.saturating_reduce(old_deposit);
				let mut deposit = Zero::zero();
				if !collection_details.free_holding && maybe_check_owner.is_some() {
					deposit = T::DepositPerByte::get()
						.saturating_mul(((data.len()) as u32).into())
						.saturating_add(T::MetadataDepositBase::get());
				}
				if deposit > old_deposit {
					T::Currency::reserve(&collection_details.owner, deposit - old_deposit)?;
				} else if deposit < old_deposit {
					T::Currency::unreserve(&collection_details.owner, old_deposit - deposit);
				}
				collection_details.total_deposit.saturating_accrue(deposit);

				*metadata = Some(ItemMetadata { deposit, data: data.clone(), is_frozen });

				Collection::<T, I>::insert(&collection, &collection_details);
				Self::deposit_event(Event::MetadataSet { collection, item, data, is_frozen });
				Ok(())
			})
		}

		/// Clear the metadata for an item.
		///
		/// Origin must be either `ForceOrigin` or Signed and the sender should be the Owner of the
		/// `item`.
		///
		/// Any deposit is freed for the collection's owner.
		///
		/// - `collection`: The identifier of the collection whose item's metadata to clear.
		/// - `item`: The identifier of the item whose metadata to clear.
		///
		/// Emits `MetadataCleared`.
		///
		/// Weight: `O(1)`
		#[pallet::weight(T::WeightInfo::clear_metadata())]
		pub fn clear_metadata(
			origin: OriginFor<T>,
			collection: T::CollectionId,
			item: T::ItemId,
		) -> DispatchResult {
			let maybe_check_owner = T::ForceOrigin::try_origin(origin)
				.map(|_| None)
				.or_else(|origin| ensure_signed(origin).map(Some))?;

			let mut collection_details =
				Collection::<T, I>::get(&collection).ok_or(Error::<T, I>::UnknownCollection)?;
			if let Some(check_owner) = &maybe_check_owner {
				ensure!(check_owner == &collection_details.owner, Error::<T, I>::NoPermission);
			}

			ItemMetadataOf::<T, I>::try_mutate_exists(collection, item, |metadata| {
				let was_frozen = metadata.as_ref().map_or(false, |m| m.is_frozen);
				ensure!(maybe_check_owner.is_none() || !was_frozen, Error::<T, I>::Frozen);

				if metadata.is_some() {
					collection_details.item_metadatas.saturating_dec();
				}
				let deposit = metadata.take().ok_or(Error::<T, I>::UnknownCollection)?.deposit;
				T::Currency::unreserve(&collection_details.owner, deposit);
				collection_details.total_deposit.saturating_reduce(deposit);

				Collection::<T, I>::insert(&collection, &collection_details);
				Self::deposit_event(Event::MetadataCleared { collection, item });
				Ok(())
			})
		}

		/// Set the metadata for a collection.
		///
		/// Origin must be either `ForceOrigin` or `Signed` and the sender should be the Owner of
		/// the `collection`.
		///
		/// If the origin is `Signed`, then funds of signer are reserved according to the formula:
		/// `MetadataDepositBase + DepositPerByte * data.len` taking into
		/// account any already reserved funds.
		///
		/// - `collection`: The identifier of the item whose metadata to update.
		/// - `data`: The general information of this item. Limited in length by `StringLimit`.
		/// - `is_frozen`: Whether the metadata should be frozen against further changes.
		///
		/// Emits `CollectionMetadataSet`.
		///
		/// Weight: `O(1)`
		#[pallet::weight(T::WeightInfo::set_collection_metadata())]
		pub fn set_collection_metadata(
			origin: OriginFor<T>,
			collection: T::CollectionId,
			data: BoundedVec<u8, T::StringLimit>,
			is_frozen: bool,
		) -> DispatchResult {
			let maybe_check_owner = T::ForceOrigin::try_origin(origin)
				.map(|_| None)
				.or_else(|origin| ensure_signed(origin).map(Some))?;

			let mut details =
				Collection::<T, I>::get(&collection).ok_or(Error::<T, I>::UnknownCollection)?;
			if let Some(check_owner) = &maybe_check_owner {
				ensure!(check_owner == &details.owner, Error::<T, I>::NoPermission);
			}

			CollectionMetadataOf::<T, I>::try_mutate_exists(collection, |metadata| {
				let was_frozen = metadata.as_ref().map_or(false, |m| m.is_frozen);
				ensure!(maybe_check_owner.is_none() || !was_frozen, Error::<T, I>::Frozen);

				let old_deposit = metadata.take().map_or(Zero::zero(), |m| m.deposit);
				details.total_deposit.saturating_reduce(old_deposit);
				let mut deposit = Zero::zero();
				if maybe_check_owner.is_some() && !details.free_holding {
					deposit = T::DepositPerByte::get()
						.saturating_mul(((data.len()) as u32).into())
						.saturating_add(T::MetadataDepositBase::get());
				}
				if deposit > old_deposit {
					T::Currency::reserve(&details.owner, deposit - old_deposit)?;
				} else if deposit < old_deposit {
					T::Currency::unreserve(&details.owner, old_deposit - deposit);
				}
				details.total_deposit.saturating_accrue(deposit);

				Collection::<T, I>::insert(&collection, details);

				*metadata = Some(CollectionMetadata { deposit, data: data.clone(), is_frozen });

				Self::deposit_event(Event::CollectionMetadataSet { collection, data, is_frozen });
				Ok(())
			})
		}

		/// Clear the metadata for a collection.
		///
		/// Origin must be either `ForceOrigin` or `Signed` and the sender should be the Owner of
		/// the `collection`.
		///
		/// Any deposit is freed for the collection's owner.
		///
		/// - `collection`: The identifier of the collection whose metadata to clear.
		///
		/// Emits `CollectionMetadataCleared`.
		///
		/// Weight: `O(1)`
		#[pallet::weight(T::WeightInfo::clear_collection_metadata())]
		pub fn clear_collection_metadata(
			origin: OriginFor<T>,
			collection: T::CollectionId,
		) -> DispatchResult {
			let maybe_check_owner = T::ForceOrigin::try_origin(origin)
				.map(|_| None)
				.or_else(|origin| ensure_signed(origin).map(Some))?;

			let details =
				Collection::<T, I>::get(&collection).ok_or(Error::<T, I>::UnknownCollection)?;
			if let Some(check_owner) = &maybe_check_owner {
				ensure!(check_owner == &details.owner, Error::<T, I>::NoPermission);
			}

			CollectionMetadataOf::<T, I>::try_mutate_exists(collection, |metadata| {
				let was_frozen = metadata.as_ref().map_or(false, |m| m.is_frozen);
				ensure!(maybe_check_owner.is_none() || !was_frozen, Error::<T, I>::Frozen);

				let deposit = metadata.take().ok_or(Error::<T, I>::UnknownCollection)?.deposit;
				T::Currency::unreserve(&details.owner, deposit);
				Self::deposit_event(Event::CollectionMetadataCleared { collection });
				Ok(())
			})
		}

		/// Set (or reset) the acceptance of ownership for a particular account.
		///
		/// Origin must be `Signed` and if `maybe_collection` is `Some`, then the signer must have a
		/// provider reference.
		///
		/// - `maybe_collection`: The identifier of the collection whose ownership the signer is
		///   willing to accept, or if `None`, an indication that the signer is willing to accept no
		///   ownership transferal.
		///
		/// Emits `OwnershipAcceptanceChanged`.
		#[pallet::weight(T::WeightInfo::set_accept_ownership())]
		pub fn set_accept_ownership(
			origin: OriginFor<T>,
			maybe_collection: Option<T::CollectionId>,
		) -> DispatchResult {
			let who = ensure_signed(origin)?;
			let old = OwnershipAcceptance::<T, I>::get(&who);
			match (old.is_some(), maybe_collection.is_some()) {
				(false, true) => {
					frame_system::Pallet::<T>::inc_consumers(&who)?;
				},
				(true, false) => {
					frame_system::Pallet::<T>::dec_consumers(&who);
				},
				_ => {},
			}
			if let Some(collection) = maybe_collection.as_ref() {
				OwnershipAcceptance::<T, I>::insert(&who, collection);
			} else {
				OwnershipAcceptance::<T, I>::remove(&who);
			}
			Self::deposit_event(Event::OwnershipAcceptanceChanged { who, maybe_collection });
			Ok(())
		}

		/// Set the maximum amount of items a collection could have.
		///
		/// Origin must be either `ForceOrigin` or `Signed` and the sender should be the Owner of
		/// the `collection`.
		///
		/// Note: This function can only succeed once per collection.
		///
		/// - `collection`: The identifier of the collection to change.
		/// - `max_supply`: The maximum amount of items a collection could have.
		///
		/// Emits `CollectionMaxSupplySet` event when successful.
		#[pallet::weight(T::WeightInfo::set_collection_max_supply())]
		pub fn set_collection_max_supply(
			origin: OriginFor<T>,
			collection: T::CollectionId,
			max_supply: u32,
		) -> DispatchResult {
			let maybe_check_owner = T::ForceOrigin::try_origin(origin)
				.map(|_| None)
				.or_else(|origin| ensure_signed(origin).map(Some))?;

			ensure!(
				!CollectionMaxSupply::<T, I>::contains_key(&collection),
				Error::<T, I>::MaxSupplyAlreadySet
			);

			let details =
				Collection::<T, I>::get(&collection).ok_or(Error::<T, I>::UnknownCollection)?;
			if let Some(check_owner) = &maybe_check_owner {
				ensure!(check_owner == &details.owner, Error::<T, I>::NoPermission);
			}

			ensure!(details.items <= max_supply, Error::<T, I>::MaxSupplyTooSmall);

			CollectionMaxSupply::<T, I>::insert(&collection, max_supply);
			Self::deposit_event(Event::CollectionMaxSupplySet { collection, max_supply });
			Ok(())
		}

		/// Set (or reset) the price for an item.
		///
		/// Origin must be Signed and must be the owner of the asset `item`.
		///
		/// - `collection`: The collection of the item.
		/// - `item`: The item to set the price for.
		/// - `price`: The price for the item. Pass `None`, to reset the price.
		/// - `buyer`: Restricts the buy operation to a specific account.
		///
		/// Emits `ItemPriceSet` on success if the price is not `None`.
		/// Emits `ItemPriceRemoved` on success if the price is `None`.
		#[pallet::weight(T::WeightInfo::set_price())]
		pub fn set_price(
			origin: OriginFor<T>,
			collection: T::CollectionId,
			item: T::ItemId,
			price: Option<ItemPrice<T, I>>,
			whitelisted_buyer: Option<<T::Lookup as StaticLookup>::Source>,
		) -> DispatchResult {
			let origin = ensure_signed(origin)?;
			let whitelisted_buyer = whitelisted_buyer.map(T::Lookup::lookup).transpose()?;
			Self::do_set_price(collection, item, origin, price, whitelisted_buyer)
		}

		/// Allows to buy an item if it's up for sale.
		///
		/// Origin must be Signed and must not be the owner of the `item`.
		///
		/// - `collection`: The collection of the item.
		/// - `item`: The item the sender wants to buy.
		/// - `bid_price`: The price the sender is willing to pay.
		///
		/// Emits `ItemBought` on success.
		#[pallet::weight(T::WeightInfo::buy_item())]
		#[transactional]
		pub fn buy_item(
			origin: OriginFor<T>,
			collection: T::CollectionId,
			item: T::ItemId,
			bid_price: ItemPrice<T, I>,
		) -> DispatchResult {
			let origin = ensure_signed(origin)?;
			Self::do_buy_item(collection, item, origin, bid_price)
		}
	}
}<|MERGE_RESOLUTION|>--- conflicted
+++ resolved
@@ -467,12 +467,8 @@
 		#[pallet::weight(T::WeightInfo::create())]
 		pub fn create(
 			origin: OriginFor<T>,
-<<<<<<< HEAD
 			collection: T::CollectionId,
 			admin: AccountIdLookupOf<T>,
-=======
-			admin: <T::Lookup as StaticLookup>::Source,
->>>>>>> 9b015693
 		) -> DispatchResult {
 			let collection = NextCollectionId::<T, I>::get();
 
@@ -508,12 +504,8 @@
 		#[pallet::weight(T::WeightInfo::force_create())]
 		pub fn force_create(
 			origin: OriginFor<T>,
-<<<<<<< HEAD
 			collection: T::CollectionId,
 			owner: AccountIdLookupOf<T>,
-=======
-			owner: <T::Lookup as StaticLookup>::Source,
->>>>>>> 9b015693
 			free_holding: bool,
 		) -> DispatchResult {
 			T::ForceOrigin::ensure_origin(origin)?;
