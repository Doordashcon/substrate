// This file is part of Substrate.

// Copyright (C) 2020-2022 Parity Technologies (UK) Ltd.
// SPDX-License-Identifier: Apache-2.0

// Licensed under the Apache License, Version 2.0 (the "License");
// you may not use this file except in compliance with the License.
// You may obtain a copy of the License at
//
// 	http://www.apache.org/licenses/LICENSE-2.0
//
// Unless required by applicable law or agreed to in writing, software
// distributed under the License is distributed on an "AS IS" BASIS,
// WITHOUT WARRANTIES OR CONDITIONS OF ANY KIND, either express or implied.
// See the License for the specific language governing permissions and
// limitations under the License.

//! Treasury tips benchmarking.

#![cfg(feature = "runtime-benchmarks")]

use frame_benchmarking::{account, benchmarks_instance_pallet, whitelisted_caller};
use frame_support::ensure;
use frame_system::RawOrigin;
use sp_runtime::traits::Saturating;

use super::*;
use crate::Pallet as TipsMod;

const SEED: u32 = 0;

// Create the pre-requisite information needed to create a `report_awesome`.
fn setup_awesome<T: Config<I>, I: 'static>(length: u32) -> (T::AccountId, Vec<u8>, T::AccountId) {
	let caller = whitelisted_caller();
	let value = T::TipReportDepositBase::get() +
		T::DataDepositPerByte::get() * length.into() +
		T::Currency::minimum_balance();
	let _ = T::Currency::make_free_balance_be(&caller, value);
	let reason = vec![0; length as usize];
	let awesome_person = account("awesome", 0, SEED);
	(caller, reason, awesome_person)
}

// Create the pre-requisite information needed to call `tip_new`.
fn setup_tip<T: Config<I>, I: 'static>(
	r: u32,
	t: u32,
) -> Result<(T::AccountId, Vec<u8>, T::AccountId, BalanceOf<T, I>), &'static str> {
	let tippers_count = T::Tippers::count();

	for i in 0..t {
		let member = account("member", i, SEED);
		T::Tippers::add(&member);
		ensure!(T::Tippers::contains(&member), "failed to add tipper");
	}

	ensure!(T::Tippers::count() == tippers_count + t as usize, "problem creating tippers");
	let caller = account("member", t - 1, SEED);
	let reason = vec![0; r as usize];
	let beneficiary = account("beneficiary", t, SEED);
	let value = T::Currency::minimum_balance().saturating_mul(100u32.into());
	Ok((caller, reason, beneficiary, value))
}

// Create `t` new tips for the tip proposal with `hash`.
// This function automatically makes the tip able to close.
fn create_tips<T: Config<I>, I: 'static>(
	t: u32,
	hash: T::Hash,
	value: BalanceOf<T, I>,
) -> Result<(), &'static str> {
	for i in 0..t {
		let caller = account("member", i, SEED);
		ensure!(T::Tippers::contains(&caller), "caller is not a tipper");
		TipsMod::<T, I>::tip(RawOrigin::Signed(caller).into(), hash, value)?;
	}
	Tips::<T, I>::mutate(hash, |maybe_tip| {
		if let Some(open_tip) = maybe_tip {
			open_tip.closes = Some(T::BlockNumber::zero());
		}
	});
	Ok(())
}

fn setup_pot_account<T: Config<I>, I: 'static>() {
	let pot_account = TipsMod::<T, I>::account_id();
	let value = T::Currency::minimum_balance().saturating_mul(1_000_000_000u32.into());
	let _ = T::Currency::make_free_balance_be(&pot_account, value);
}

benchmarks_instance_pallet! {
	report_awesome {
		let r in 0 .. T::MaximumReasonLength::get();
<<<<<<< HEAD
		let (caller, reason, awesome_person) = setup_awesome::<T>(r);
		let awesome_person_lookup = T::Lookup::unlookup(awesome_person);
=======
		let (caller, reason, awesome_person) = setup_awesome::<T, I>(r);
>>>>>>> 279593d8
		// Whitelist caller account from further DB operations.
		let caller_key = frame_system::Account::<T>::hashed_key_for(&caller);
		frame_benchmarking::benchmarking::add_to_whitelist(caller_key.into());
	}: _(RawOrigin::Signed(caller), reason, awesome_person_lookup)

	retract_tip {
		let r = T::MaximumReasonLength::get();
<<<<<<< HEAD
		let (caller, reason, awesome_person) = setup_awesome::<T>(r);
		let awesome_person_lookup = T::Lookup::unlookup(awesome_person.clone());
		TipsMod::<T>::report_awesome(
=======
		let (caller, reason, awesome_person) = setup_awesome::<T, I>(r);
		TipsMod::<T, I>::report_awesome(
>>>>>>> 279593d8
			RawOrigin::Signed(caller.clone()).into(),
			reason.clone(),
			awesome_person_lookup
		)?;
		let reason_hash = T::Hashing::hash(&reason[..]);
		let hash = T::Hashing::hash_of(&(&reason_hash, &awesome_person));
		// Whitelist caller account from further DB operations.
		let caller_key = frame_system::Account::<T>::hashed_key_for(&caller);
		frame_benchmarking::benchmarking::add_to_whitelist(caller_key.into());
	}: _(RawOrigin::Signed(caller), hash)

	tip_new {
		let r in 0 .. T::MaximumReasonLength::get();
		let t in 1 .. T::Tippers::max_len() as u32;

<<<<<<< HEAD
		let (caller, reason, beneficiary, value) = setup_tip::<T>(r, t)?;
		let beneficiary_lookup = T::Lookup::unlookup(beneficiary);
=======
		let (caller, reason, beneficiary, value) = setup_tip::<T, I>(r, t)?;
>>>>>>> 279593d8
		// Whitelist caller account from further DB operations.
		let caller_key = frame_system::Account::<T>::hashed_key_for(&caller);
		frame_benchmarking::benchmarking::add_to_whitelist(caller_key.into());
	}: _(RawOrigin::Signed(caller), reason, beneficiary_lookup, value)

	tip {
		let t in 1 .. T::Tippers::max_len() as u32;
<<<<<<< HEAD
		let (member, reason, beneficiary, value) = setup_tip::<T>(0, t)?;
		let beneficiary_lookup = T::Lookup::unlookup(beneficiary.clone());
=======
		let (member, reason, beneficiary, value) = setup_tip::<T, I>(0, t)?;
>>>>>>> 279593d8
		let value = T::Currency::minimum_balance().saturating_mul(100u32.into());
		TipsMod::<T, I>::tip_new(
			RawOrigin::Signed(member).into(),
			reason.clone(),
			beneficiary_lookup,
			value
		)?;
		let reason_hash = T::Hashing::hash(&reason[..]);
		let hash = T::Hashing::hash_of(&(&reason_hash, &beneficiary));
		ensure!(Tips::<T, I>::contains_key(hash), "tip does not exist");
		create_tips::<T, I>(t - 1, hash, value)?;
		let caller = account("member", t - 1, SEED);
		// Whitelist caller account from further DB operations.
		let caller_key = frame_system::Account::<T>::hashed_key_for(&caller);
		frame_benchmarking::benchmarking::add_to_whitelist(caller_key.into());
	}: _(RawOrigin::Signed(caller), hash, value)

	close_tip {
		let t in 1 .. T::Tippers::max_len() as u32;

		// Make sure pot is funded
		setup_pot_account::<T, I>();

		// Set up a new tip proposal
<<<<<<< HEAD
		let (member, reason, beneficiary, value) = setup_tip::<T>(0, t)?;
		let beneficiary_lookup = T::Lookup::unlookup(beneficiary.clone());
=======
		let (member, reason, beneficiary, value) = setup_tip::<T, I>(0, t)?;
>>>>>>> 279593d8
		let value = T::Currency::minimum_balance().saturating_mul(100u32.into());
		TipsMod::<T, I>::tip_new(
			RawOrigin::Signed(member).into(),
			reason.clone(),
			beneficiary_lookup,
			value
		)?;

		// Create a bunch of tips
		let reason_hash = T::Hashing::hash(&reason[..]);
		let hash = T::Hashing::hash_of(&(&reason_hash, &beneficiary));
		ensure!(Tips::<T, I>::contains_key(hash), "tip does not exist");

		create_tips::<T, I>(t, hash, value)?;

		let caller = account("caller", t, SEED);
		// Whitelist caller account from further DB operations.
		let caller_key = frame_system::Account::<T>::hashed_key_for(&caller);
		frame_benchmarking::benchmarking::add_to_whitelist(caller_key.into());
	}: _(RawOrigin::Signed(caller), hash)

	slash_tip {
		let t in 1 .. T::Tippers::max_len() as u32;

		// Make sure pot is funded
		setup_pot_account::<T, I>();

		// Set up a new tip proposal
<<<<<<< HEAD
		let (member, reason, beneficiary, value) = setup_tip::<T>(0, t)?;
		let beneficiary_lookup = T::Lookup::unlookup(beneficiary.clone());
=======
		let (member, reason, beneficiary, value) = setup_tip::<T, I>(0, t)?;
>>>>>>> 279593d8
		let value = T::Currency::minimum_balance().saturating_mul(100u32.into());
		TipsMod::<T, I>::tip_new(
			RawOrigin::Signed(member).into(),
			reason.clone(),
			beneficiary_lookup,
			value
		)?;

		let reason_hash = T::Hashing::hash(&reason[..]);
		let hash = T::Hashing::hash_of(&(&reason_hash, &beneficiary));
		ensure!(Tips::<T, I>::contains_key(hash), "tip does not exist");
	}: _(RawOrigin::Root, hash)

	impl_benchmark_test_suite!(TipsMod, crate::tests::new_test_ext(), crate::tests::Test);
}<|MERGE_RESOLUTION|>--- conflicted
+++ resolved
@@ -91,12 +91,8 @@
 benchmarks_instance_pallet! {
 	report_awesome {
 		let r in 0 .. T::MaximumReasonLength::get();
-<<<<<<< HEAD
 		let (caller, reason, awesome_person) = setup_awesome::<T>(r);
 		let awesome_person_lookup = T::Lookup::unlookup(awesome_person);
-=======
-		let (caller, reason, awesome_person) = setup_awesome::<T, I>(r);
->>>>>>> 279593d8
 		// Whitelist caller account from further DB operations.
 		let caller_key = frame_system::Account::<T>::hashed_key_for(&caller);
 		frame_benchmarking::benchmarking::add_to_whitelist(caller_key.into());
@@ -104,14 +100,9 @@
 
 	retract_tip {
 		let r = T::MaximumReasonLength::get();
-<<<<<<< HEAD
 		let (caller, reason, awesome_person) = setup_awesome::<T>(r);
 		let awesome_person_lookup = T::Lookup::unlookup(awesome_person.clone());
 		TipsMod::<T>::report_awesome(
-=======
-		let (caller, reason, awesome_person) = setup_awesome::<T, I>(r);
-		TipsMod::<T, I>::report_awesome(
->>>>>>> 279593d8
 			RawOrigin::Signed(caller.clone()).into(),
 			reason.clone(),
 			awesome_person_lookup
@@ -127,12 +118,8 @@
 		let r in 0 .. T::MaximumReasonLength::get();
 		let t in 1 .. T::Tippers::max_len() as u32;
 
-<<<<<<< HEAD
 		let (caller, reason, beneficiary, value) = setup_tip::<T>(r, t)?;
 		let beneficiary_lookup = T::Lookup::unlookup(beneficiary);
-=======
-		let (caller, reason, beneficiary, value) = setup_tip::<T, I>(r, t)?;
->>>>>>> 279593d8
 		// Whitelist caller account from further DB operations.
 		let caller_key = frame_system::Account::<T>::hashed_key_for(&caller);
 		frame_benchmarking::benchmarking::add_to_whitelist(caller_key.into());
@@ -140,12 +127,8 @@
 
 	tip {
 		let t in 1 .. T::Tippers::max_len() as u32;
-<<<<<<< HEAD
 		let (member, reason, beneficiary, value) = setup_tip::<T>(0, t)?;
 		let beneficiary_lookup = T::Lookup::unlookup(beneficiary.clone());
-=======
-		let (member, reason, beneficiary, value) = setup_tip::<T, I>(0, t)?;
->>>>>>> 279593d8
 		let value = T::Currency::minimum_balance().saturating_mul(100u32.into());
 		TipsMod::<T, I>::tip_new(
 			RawOrigin::Signed(member).into(),
@@ -170,12 +153,8 @@
 		setup_pot_account::<T, I>();
 
 		// Set up a new tip proposal
-<<<<<<< HEAD
 		let (member, reason, beneficiary, value) = setup_tip::<T>(0, t)?;
 		let beneficiary_lookup = T::Lookup::unlookup(beneficiary.clone());
-=======
-		let (member, reason, beneficiary, value) = setup_tip::<T, I>(0, t)?;
->>>>>>> 279593d8
 		let value = T::Currency::minimum_balance().saturating_mul(100u32.into());
 		TipsMod::<T, I>::tip_new(
 			RawOrigin::Signed(member).into(),
@@ -204,12 +183,8 @@
 		setup_pot_account::<T, I>();
 
 		// Set up a new tip proposal
-<<<<<<< HEAD
 		let (member, reason, beneficiary, value) = setup_tip::<T>(0, t)?;
 		let beneficiary_lookup = T::Lookup::unlookup(beneficiary.clone());
-=======
-		let (member, reason, beneficiary, value) = setup_tip::<T, I>(0, t)?;
->>>>>>> 279593d8
 		let value = T::Currency::minimum_balance().saturating_mul(100u32.into());
 		TipsMod::<T, I>::tip_new(
 			RawOrigin::Signed(member).into(),
