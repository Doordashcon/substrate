[package]
name = "node-cli"
version = "3.0.0-dev"
authors = ["Parity Technologies <admin@parity.io>"]
description = "Generic Substrate node implementation in Rust."
build = "build.rs"
edition = "2018"
license = "GPL-3.0-or-later WITH Classpath-exception-2.0"
default-run = "substrate"
homepage = "https://substrate.dev"
repository = "https://github.com/paritytech/substrate/"

[package.metadata.wasm-pack.profile.release]
# `wasm-opt` has some problems on linux, see
# https://github.com/rustwasm/wasm-pack/issues/781 etc.
wasm-opt = false

[package.metadata.docs.rs]
targets = ["x86_64-unknown-linux-gnu"]

[badges]
travis-ci = { repository = "paritytech/substrate" }
maintenance = { status = "actively-developed" }
is-it-maintained-issue-resolution = { repository = "paritytech/substrate" }
is-it-maintained-open-issues = { repository = "paritytech/substrate" }

[[bin]]
name = "substrate"
path = "bin/main.rs"
required-features = ["cli"]

[lib]
crate-type = ["cdylib", "rlib"]

[dependencies]
# third-party dependencies
jsonrpsee = { git = "https://github.com/paritytech/jsonrpsee", branch = "master", features = ["server"] }
serde = { version = "1.0.126", features = ["derive"] }
futures = "0.3.16"
hex-literal = "0.3.1"
log = "0.4.8"
rand = "0.7.2"
structopt = { version = "0.3.8", optional = true }

# primitives
sp-authority-discovery = { version = "4.0.0-dev", path = "../../../primitives/authority-discovery" }
sp-consensus-babe = { version = "0.10.0-dev", path = "../../../primitives/consensus/babe" }
grandpa-primitives = { version = "4.0.0-dev", package = "sp-finality-grandpa", path = "../../../primitives/finality-grandpa" }
sp-core = { version = "4.0.0-dev", path = "../../../primitives/core" }
sp-runtime = { version = "4.0.0-dev", path = "../../../primitives/runtime" }
sp-timestamp = { version = "4.0.0-dev", path = "../../../primitives/timestamp" }
sp-authorship = { version = "4.0.0-dev", path = "../../../primitives/authorship" }
sp-inherents = { version = "4.0.0-dev", path = "../../../primitives/inherents" }
sp-keyring = { version = "4.0.0-dev", path = "../../../primitives/keyring" }
sp-keystore = { version = "0.10.0-dev", path = "../../../primitives/keystore" }
sp-consensus = { version = "0.10.0-dev", path = "../../../primitives/consensus/common" }
sp-transaction-pool = { version = "4.0.0-dev", path = "../../../primitives/transaction-pool" }
sp-transaction-storage-proof = { version = "4.0.0-dev", path = "../../../primitives/transaction-storage-proof" }

# client dependencies
sc-consensus-babe-rpc = { version = "0.10.0-dev", path = "../../../client/consensus/babe/rpc" }
sc-finality-grandpa-rpc = { version = "0.10.0-dev", path = "../../../client/finality-grandpa/rpc" }
sc-sync-state-rpc = { version = "0.10.0-dev", path = "../../../client/sync-state-rpc" }
pallet-transaction-payment-rpc = { version = "4.0.0-dev", path = "../../../frame/transaction-payment/rpc/" }
substrate-frame-rpc-system = { version = "4.0.0-dev", path = "../../../utils/frame/rpc/system/" }
pallet-mmr-rpc = { version = "3.0.0", path = "../../../frame/merkle-mountain-range/rpc/" }
pallet-contracts-rpc = { version = "4.0.0-dev", path = "../../../frame/contracts/rpc/" }

sc-client-api = { version = "4.0.0-dev", path = "../../../client/api" }
sc-chain-spec = { version = "4.0.0-dev", path = "../../../client/chain-spec" }
sc-consensus = { version = "0.10.0-dev", path = "../../../client/consensus/common" }
sc-transaction-pool = { version = "4.0.0-dev", path = "../../../client/transaction-pool" }
sc-transaction-pool-api = { version = "4.0.0-dev", path = "../../../client/transaction-pool/api" }
sc-network = { version = "0.10.0-dev", path = "../../../client/network" }
sc-consensus-slots = { version = "0.10.0-dev", path = "../../../client/consensus/slots" }
sc-consensus-babe = { version = "0.10.0-dev", path = "../../../client/consensus/babe" }
sc-consensus-uncles = { version = "0.10.0-dev", path = "../../../client/consensus/uncles" }
grandpa = { version = "0.10.0-dev", package = "sc-finality-grandpa", path = "../../../client/finality-grandpa" }
sc-rpc = { version = "4.0.0-dev", path = "../../../client/rpc" }
sc-basic-authorship = { version = "0.10.0-dev", path = "../../../client/basic-authorship" }
sc-service = { version = "0.10.0-dev", default-features = false, path = "../../../client/service" }
sc-telemetry = { version = "4.0.0-dev", path = "../../../client/telemetry" }
<<<<<<< HEAD
sc-authority-discovery = { version = "0.10.0-dev",  path = "../../../client/authority-discovery" }
=======
sc-authority-discovery = { version = "0.10.0-dev", path = "../../../client/authority-discovery" }
sc-sync-state-rpc = { version = "0.10.0-dev", path = "../../../client/sync-state-rpc" }
>>>>>>> d2a43d47

# frame dependencies
frame-system = { version = "4.0.0-dev", path = "../../../frame/system" }
pallet-transaction-payment = { version = "4.0.0-dev", path = "../../../frame/transaction-payment" }
pallet-im-online = { version = "4.0.0-dev", default-features = false, path = "../../../frame/im-online" }

# node-specific dependencies
node-runtime = { version = "3.0.0-dev", path = "../runtime" }
node-rpc = { version = "3.0.0-dev", path = "../rpc" }
node-primitives = { version = "2.0.0", path = "../primitives" }
node-executor = { version = "3.0.0-dev", path = "../executor" }

# CLI-specific dependencies
sc-cli = { version = "0.10.0-dev", optional = true, path = "../../../client/cli" }
frame-benchmarking-cli = { version = "4.0.0-dev", optional = true, path = "../../../utils/frame/benchmarking-cli" }
node-inspect = { version = "0.9.0-dev", optional = true, path = "../inspect" }
try-runtime-cli = { version = "0.10.0-dev", optional = true, path = "../../../utils/frame/try-runtime/cli" }

[target.'cfg(target_arch="x86_64")'.dependencies]
node-executor = { version = "3.0.0-dev", path = "../executor", features = [
	"wasmtime",
] }
sc-cli = { version = "0.10.0-dev", optional = true, path = "../../../client/cli", features = [
	"wasmtime",
] }
sc-service = { version = "0.10.0-dev", default-features = false, path = "../../../client/service", features = [
	"wasmtime",
] }
sp-trie = { version = "4.0.0-dev", default-features = false, path = "../../../primitives/trie", features = [
	"memory-tracker",
] }

[dev-dependencies]
sc-keystore = { version = "4.0.0-dev", path = "../../../client/keystore" }
sc-consensus = { version = "0.10.0-dev", path = "../../../client/consensus/common" }
sc-consensus-babe = { version = "0.10.0-dev", path = "../../../client/consensus/babe" }
sc-consensus-epochs = { version = "0.10.0-dev", path = "../../../client/consensus/epochs" }
sc-service-test = { version = "2.0.0", path = "../../../client/service/test" }
futures = "0.3.9"
tempfile = "3.1.0"
assert_cmd = "1.0"
nix = "0.19"
serde_json = "1.0"
regex = "1"
platforms = "1.1"
async-std = { version = "1.6.5", features = ["attributes"] }
soketto = "0.4.2"

[build-dependencies]
structopt = { version = "0.3.8", optional = true }
node-inspect = { version = "0.9.0-dev", optional = true, path = "../inspect" }
frame-benchmarking-cli = { version = "4.0.0-dev", optional = true, path = "../../../utils/frame/benchmarking-cli" }
substrate-build-script-utils = { version = "3.0.0", optional = true, path = "../../../utils/build-script-utils" }
substrate-frame-cli = { version = "4.0.0-dev", optional = true, path = "../../../utils/frame/frame-utilities-cli" }
try-runtime-cli = { version = "0.10.0-dev", optional = true, path = "../../../utils/frame/try-runtime/cli" }

[build-dependencies.sc-cli]
version = "0.10.0-dev"
package = "sc-cli"
path = "../../../client/cli"
optional = true

[features]
default = [ "cli" ]
cli = [
	"node-executor/wasmi-errno",
	"node-inspect",
	"sc-cli",
	"frame-benchmarking-cli",
	"substrate-frame-cli",
	"sc-service/db",
	"structopt",
	"substrate-build-script-utils",
	"try-runtime-cli",
]
runtime-benchmarks = [
	"node-runtime/runtime-benchmarks",
	"frame-benchmarking-cli",
]
# Enable features that allow the runtime to be tried and debugged. Name might be subject to change
# in the near future.
try-runtime = ["node-runtime/try-runtime", "try-runtime-cli"]<|MERGE_RESOLUTION|>--- conflicted
+++ resolved
@@ -80,12 +80,7 @@
 sc-basic-authorship = { version = "0.10.0-dev", path = "../../../client/basic-authorship" }
 sc-service = { version = "0.10.0-dev", default-features = false, path = "../../../client/service" }
 sc-telemetry = { version = "4.0.0-dev", path = "../../../client/telemetry" }
-<<<<<<< HEAD
-sc-authority-discovery = { version = "0.10.0-dev",  path = "../../../client/authority-discovery" }
-=======
 sc-authority-discovery = { version = "0.10.0-dev", path = "../../../client/authority-discovery" }
-sc-sync-state-rpc = { version = "0.10.0-dev", path = "../../../client/sync-state-rpc" }
->>>>>>> d2a43d47
 
 # frame dependencies
 frame-system = { version = "4.0.0-dev", path = "../../../frame/system" }
